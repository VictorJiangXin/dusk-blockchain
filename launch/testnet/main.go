package main

import (
	"flag"
	"math/rand"
	"os"
	"time"

	log "github.com/sirupsen/logrus"
)

// Flags
var voucher = flag.String("voucher", "voucher.dusk.network:8081", "hostname for the voucher seeder")
var port = flag.String("port", "7000", "port for the node to bind on")
var logToFile = flag.Bool("logtofile", false, "specifies if the log should be written to a file")

func initLog(file *os.File) {
	log.SetLevel(log.TraceLevel)
	if file != nil {
		os.Stdout = file
		log.SetOutput(file)
	} else {
		log.SetOutput(os.Stdout)
	}
}

func main() {
	flag.Parse()
	rand.Seed(time.Now().UnixNano())

	// Set up logging
	if *logToFile {
<<<<<<< HEAD
		file, err := os.Create("log" + *port + ".txt")
=======
		file, err := os.Create("node" + *port + ".log")
>>>>>>> 2a6fa637
		if err != nil {
			panic(err)
		}
		defer file.Close()
		initLog(file)
	} else {
		initLog(nil)
	}

	// Setting up the EventBus and the startup processes (like Chain and CommitteeStore)
	srv := Setup("demo" + *port)
	// listening to the blindbid and the stake channels
	go srv.Listen()
	// fetch neighbours addresses from the Seeder
	ips := ConnectToSeeder()
	//start the connection manager
	connMgr := NewConnMgr(CmgrConfig{
		Port:     *port,
		OnAccept: srv.OnAccept,
		OnConn:   srv.OnConnection,
	})

	// wait a bit for everyone to start their cmgr
	time.Sleep(time.Second * 1)

	round := joinConsensus(connMgr, srv, ips)
	srv.StartConsensus(round)

	// Wait until the interrupt signal is received from an OS signal or
	// shutdown is requested through one of the subsystems such as the RPC
	// server.
	select {}
}

func joinConsensus(connMgr *connmgr, srv *Server, ips []string) uint64 {
	// if we are the first, initialize consensus on round 1
	if len(ips) == 0 {
		log.WithField("Process", "main").Infoln("Starting consensus from scratch")
		return uint64(1)
	}

	// trying to connect to the peers
	for _, ip := range ips {
		if err := connMgr.Connect(ip); err != nil {
			log.WithField("IP", ip).Warnln(err)
		}
	}

	// if height is not 0, init consensus on 2 rounds after it
	// +1 because the round is always height + 1
	// +1 because we dont want to get stuck on a round thats currently happening
	if srv.chain.PrevBlock.Header.Height != 0 {
		round := srv.chain.PrevBlock.Header.Height + 2
		log.WithField("prefix", "main").Infof("Starting consensus from round %d\n", round)
		return round
	}

	log.WithField("prefix", "main").Infoln("Starting consensus from scratch")
	return uint64(1)
}<|MERGE_RESOLUTION|>--- conflicted
+++ resolved
@@ -30,11 +30,7 @@
 
 	// Set up logging
 	if *logToFile {
-<<<<<<< HEAD
-		file, err := os.Create("log" + *port + ".txt")
-=======
 		file, err := os.Create("node" + *port + ".log")
->>>>>>> 2a6fa637
 		if err != nil {
 			panic(err)
 		}
