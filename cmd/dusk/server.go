package main

import (
	"bytes"
	"context"
	"net"
	"time"

	"github.com/sirupsen/logrus"
	"google.golang.org/grpc"

	"github.com/dusk-network/dusk-blockchain/pkg/gql"
	"github.com/dusk-network/dusk-blockchain/pkg/rpc/client"
	"github.com/dusk-network/dusk-blockchain/pkg/rpc/server"
	"github.com/dusk-network/dusk-blockchain/pkg/util/legacy"
	"github.com/dusk-network/dusk-blockchain/pkg/util/nativeutils/eventbus"
	"github.com/dusk-network/dusk-blockchain/pkg/util/nativeutils/rpcbus"

	"github.com/dusk-network/dusk-blockchain/pkg/core/candidate"
	"github.com/dusk-network/dusk-blockchain/pkg/core/chain"
	"github.com/dusk-network/dusk-blockchain/pkg/core/consensus"
	"github.com/dusk-network/dusk-blockchain/pkg/core/data/block"
	"github.com/dusk-network/dusk-blockchain/pkg/core/data/transactions"
	"github.com/dusk-network/dusk-blockchain/pkg/core/database/heavy"
	"github.com/dusk-network/dusk-blockchain/pkg/core/mempool"
	"github.com/dusk-network/dusk-blockchain/pkg/core/transactor"
	"github.com/dusk-network/dusk-blockchain/pkg/p2p/peer"
	"github.com/dusk-network/dusk-blockchain/pkg/p2p/peer/dupemap"
	"github.com/dusk-network/dusk-blockchain/pkg/p2p/peer/processing"
	"github.com/dusk-network/dusk-blockchain/pkg/p2p/peer/processing/chainsync"
	"github.com/dusk-network/dusk-blockchain/pkg/p2p/wire/protocol"

	cfg "github.com/dusk-network/dusk-blockchain/pkg/config"
)

var logServer = logrus.WithField("process", "server")

// Server is the main process of the node
type Server struct {
<<<<<<< HEAD
	eventBus          *eventbus.EventBus
	rpcBus            *rpcbus.RPCBus
	loader            chain.Loader
	dupeMap           *dupemap.DupeMap
	counter           *chainsync.Counter
	gossip            *processing.Gossip
	grpcServer        *grpc.Server
	rpcClient         *rpc.Client
	cancelMonitor     StopFunc
	activeConnections map[string]time.Time
=======
	eventBus      *eventbus.EventBus
	rpcBus        *rpcbus.RPCBus
	loader        chain.Loader
	dupeMap       *dupemap.DupeMap
	counter       *chainsync.Counter
	gossip        *processing.Gossip
	grpcServer    *grpc.Server
	ruskConn      *grpc.ClientConn
	cancelMonitor StopFunc
>>>>>>> 13c9dedc
}

// LaunchChain instantiates a chain.Loader, does the wire up to create a Chain
// component and performs a DB sanity check
func LaunchChain(ctx context.Context, proxy transactions.Proxy, eventBus *eventbus.EventBus, rpcBus *rpcbus.RPCBus, counter *chainsync.Counter, srv *grpc.Server) (chain.Loader, error) {
	// creating and firing up the chain process
	var genesis *block.Block
	if cfg.Get().Genesis.Legacy {
		g := legacy.DecodeGenesis()
		var err error
		genesis, err = legacy.OldBlockToNewBlock(g)
		if err != nil {
			return nil, err
		}
	} else {
		genesis = cfg.DecodeGenesis()
	}
	_, db := heavy.CreateDBConnection()
	l := chain.NewDBLoader(db, genesis)

	chainProcess, err := chain.New(ctx, eventBus, rpcBus, counter, l, l, srv, proxy.Executor())
	if err != nil {
		return nil, err
	}

	// Perform database sanity check to ensure that it is rational before
	// bootstrapping all node subsystems
	if err := l.PerformSanityCheck(0, 10, 0); err != nil {
		return nil, err
	}

	go chainProcess.Listen()
	return l, nil
}

// Setup creates a new EventBus, generates the BLS and the ED25519 Keys,
// launches a new `CommitteeStore`, launches the Blockchain process, creates
// and launches a monitor client (if configuration demands it), and inits the
// Stake and Blind Bid channels
func Setup() *Server {
	ctx := context.Background()
	grpcServer, err := server.SetupGRPC(server.FromCfg())
	if err != nil {
		log.Panic(err)
	}

	// creating the eventbus
	eventBus := eventbus.New()

	counter := chainsync.NewCounter(eventBus)

	// creating the rpcbus
	rpcBus := rpcbus.New()

	// Instantiate gRPC client
	// TODO: get address from config
	ruskClient, ruskConn := client.CreateRuskClient(ctx, cfg.Get().RPC.Rusk.Address)

	txTimeout := time.Duration(cfg.Get().RPC.Rusk.ContractTimeout) * time.Millisecond
	defaultTimeout := time.Duration(cfg.Get().RPC.Rusk.DefaultTimeout) * time.Millisecond
	proxy := transactions.NewProxy(ruskClient, txTimeout, defaultTimeout)

	m := mempool.NewMempool(ctx, eventBus, rpcBus, proxy.Prober(), grpcServer)
	m.Run()

	chainDBLoader, err := LaunchChain(ctx, proxy, eventBus, rpcBus, counter, grpcServer)
	if err != nil {
		log.Panic(err)
	}

	// Setting up the candidate broker
	candidateBroker := candidate.NewBroker(eventBus, rpcBus)
	go candidateBroker.Listen()

	// Setting up a dupemap
	dupeBlacklist := launchDupeMap(eventBus)

	// Instantiate GraphQL server
	if cfg.Get().Gql.Enabled {
		if gqlServer, e := gql.NewHTTPServer(eventBus, rpcBus); e != nil {
			log.Errorf("GraphQL http server error: %v", e)
		} else {
			if e := gqlServer.Start(); e != nil {
				log.Errorf("GraphQL failed to start: %v", e)
			}
		}
	}

	// creating the Server
	srv := &Server{
<<<<<<< HEAD
		eventBus:          eventBus,
		rpcBus:            rpcBus,
		loader:            chainDBLoader,
		dupeMap:           dupeBlacklist,
		counter:           counter,
		gossip:            processing.NewGossip(protocol.TestNet),
		grpcServer:        grpcServer,
		rpcClient:         client,
		activeConnections: make(map[string]time.Time),
=======
		eventBus:   eventBus,
		rpcBus:     rpcBus,
		loader:     chainDBLoader,
		dupeMap:    dupeBlacklist,
		counter:    counter,
		gossip:     processing.NewGossip(protocol.TestNet),
		grpcServer: grpcServer,
		ruskConn:   ruskConn,
>>>>>>> 13c9dedc
	}

	// Setting up the transactor component
	_, err = transactor.New(eventBus, rpcBus, nil, grpcServer, proxy)
	if err != nil {
		log.Panic(err)
	}

	// TODO: maintainer should be started here

	// Connecting to the log based monitoring system
	stopFunc, err := LaunchMonitor(eventBus)
	if err != nil {
		log.Panic(err)
	}
	srv.cancelMonitor = stopFunc

	// Start serving from the gRPC server
	go func() {
		conf := cfg.Get().RPC
		l, err := net.Listen(conf.Network, conf.Address)
		if err != nil {
			log.Panic(err)
		}

		log.WithField("net", conf.Network).
			WithField("addr", conf.Address).Infof("gRPC HTTP server listening")

		if err := grpcServer.Serve(l); err != nil {
			log.WithError(err).Warn("Serve returned err")
		}
	}()

	return srv
}

func launchDupeMap(eventBus eventbus.Broker) *dupemap.DupeMap {
	acceptedBlockChan, _ := consensus.InitAcceptedBlockUpdate(eventBus)
	dupeBlacklist := dupemap.NewDupeMap(1)
	go func() {
		for {
			blk := <-acceptedBlockChan
			// NOTE: do we need locking?
			dupeBlacklist.UpdateHeight(blk.Header.Height)
		}
	}()
	return dupeBlacklist
}

// OnAccept read incoming packet from the peers
func (s *Server) OnAccept(conn net.Conn) {
	writeQueueChan := make(chan *bytes.Buffer, 1000)
	exitChan := make(chan struct{}, 1)
	peerReader, err := peer.NewReader(conn, s.gossip, s.dupeMap, s.eventBus, s.rpcBus, s.counter, writeQueueChan, exitChan)
	if err != nil {
		logServer.Panic(err)
	}

	if err := peerReader.Accept(); err != nil {
		logServer.WithError(err).Warnln("problem performing handshake")
		return
	}
	logServer.WithField("address", peerReader.Addr()).Debugln("connection established")

	go peerReader.ReadLoop()

	peerWriter := peer.NewWriter(conn, s.gossip, s.eventBus)
	go peerWriter.Serve(writeQueueChan, exitChan)
}

// OnConnection is the callback for writing to the peers
func (s *Server) OnConnection(conn net.Conn, addr string) {
	writeQueueChan := make(chan *bytes.Buffer, 1000)
	peerWriter := peer.NewWriter(conn, s.gossip, s.eventBus)

	if err := peerWriter.Connect(); err != nil {
		logServer.WithError(err).Warnln("problem performing handshake")
		return
	}
	address := peerWriter.Addr()
	logServer.WithField("address", address).
		Debugln("connection established")

	s.activeConnections[address] = time.Now()

	exitChan := make(chan struct{}, 1)
	peerReader, err := peer.NewReader(conn, s.gossip, s.dupeMap, s.eventBus, s.rpcBus, s.counter, writeQueueChan, exitChan)
	if err != nil {
		log.Panic(err)
	}

	go peerReader.ReadLoop()
	go peerWriter.Serve(writeQueueChan, exitChan)
}

// Close the chain and the connections created through the RPC bus
func (s *Server) Close() {
	// TODO: disconnect peers
	_ = s.loader.Close(cfg.Get().Database.Driver)
	s.rpcBus.Close()
	s.grpcServer.GracefulStop()
	s.cancelMonitor()
	_ = s.ruskConn.Close()
}<|MERGE_RESOLUTION|>--- conflicted
+++ resolved
@@ -37,18 +37,6 @@
 
 // Server is the main process of the node
 type Server struct {
-<<<<<<< HEAD
-	eventBus          *eventbus.EventBus
-	rpcBus            *rpcbus.RPCBus
-	loader            chain.Loader
-	dupeMap           *dupemap.DupeMap
-	counter           *chainsync.Counter
-	gossip            *processing.Gossip
-	grpcServer        *grpc.Server
-	rpcClient         *rpc.Client
-	cancelMonitor     StopFunc
-	activeConnections map[string]time.Time
-=======
 	eventBus      *eventbus.EventBus
 	rpcBus        *rpcbus.RPCBus
 	loader        chain.Loader
@@ -58,7 +46,6 @@
 	grpcServer    *grpc.Server
 	ruskConn      *grpc.ClientConn
 	cancelMonitor StopFunc
->>>>>>> 13c9dedc
 }
 
 // LaunchChain instantiates a chain.Loader, does the wire up to create a Chain
@@ -149,17 +136,6 @@
 
 	// creating the Server
 	srv := &Server{
-<<<<<<< HEAD
-		eventBus:          eventBus,
-		rpcBus:            rpcBus,
-		loader:            chainDBLoader,
-		dupeMap:           dupeBlacklist,
-		counter:           counter,
-		gossip:            processing.NewGossip(protocol.TestNet),
-		grpcServer:        grpcServer,
-		rpcClient:         client,
-		activeConnections: make(map[string]time.Time),
-=======
 		eventBus:   eventBus,
 		rpcBus:     rpcBus,
 		loader:     chainDBLoader,
@@ -168,7 +144,6 @@
 		gossip:     processing.NewGossip(protocol.TestNet),
 		grpcServer: grpcServer,
 		ruskConn:   ruskConn,
->>>>>>> 13c9dedc
 	}
 
 	// Setting up the transactor component
@@ -251,8 +226,6 @@
 	address := peerWriter.Addr()
 	logServer.WithField("address", address).
 		Debugln("connection established")
-
-	s.activeConnections[address] = time.Now()
 
 	exitChan := make(chan struct{}, 1)
 	peerReader, err := peer.NewReader(conn, s.gossip, s.dupeMap, s.eventBus, s.rpcBus, s.counter, writeQueueChan, exitChan)
