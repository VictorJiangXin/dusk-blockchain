# Configs marked with #live# can be modified without node restart

# general node configs
[general]
network = "testnet"

# logger configs
[logger]
# log levels can be any of error, warn, trace
level = "trace"
# 'stdout' or file name without ext
# result filename would be $output$network.port.log
<<<<<<< HEAD
output = "debug"
=======
output = "stdout"
[logger.monitor]
# enabling log based monitoring
enabled = false
# file whereto dumping info parsed by monitor
target = "/var/log/dusk-monitor"
# tell logger to stream errors and warnings to monitoring process
streamErrors=true
>>>>>>> f4d52081
    
# P2P network specific settings
[network]

# listens on all available unicast and anycast
# IP addresses of the local system.

# port for the node to bind on
port=7000

[network.seeder]
# array of seeder servers
addresses=["127.0.0.1:8081"]
# fixed network addresses to setup local P2P network
# supported only in testnet
fixed = []

[network.monitor]
enabled = false
address="monitor.dusk.network:1337"

[database]
# Backend storage used to store chain
# Supported drivers heavy_v0.1.0
driver = "heavy_v0.1.0"
# backend storage path
dir = "chain"

[mempool]
# Max size of memory of the accepted txs to keep
maxSizeMB = 100
# Possible values: "hashmap", "syncpool", "memcached" 
poolType = "hashmap"
# number of txs slots to allocate on each reseting mempool
preallocTxs = 100
# Max number of items to respond with on topics.Mempool request
# To disable topics.Mempool handling, set it to 0
maxInvItems = 10000

# rpc service configs
[rpc]

# rpc port to listen on
port=9000
# enable rpc service
enabled=true
user="default"
pass="default"
cert=""

[prof]
# profiling service address
# reachable at http://localhost:5050/debug/pprof
# address="localhost:5050"

# cpu.prof
cpuFile=""
# mem.prof
memFile=""

[performance]
# Number of workers to spawn on an accumulator component
accumulatorWorkers = 4<|MERGE_RESOLUTION|>--- conflicted
+++ resolved
@@ -10,9 +10,6 @@
 level = "trace"
 # 'stdout' or file name without ext
 # result filename would be $output$network.port.log
-<<<<<<< HEAD
-output = "debug"
-=======
 output = "stdout"
 [logger.monitor]
 # enabling log based monitoring
@@ -21,7 +18,6 @@
 target = "/var/log/dusk-monitor"
 # tell logger to stream errors and warnings to monitoring process
 streamErrors=true
->>>>>>> f4d52081
     
 # P2P network specific settings
 [network]
