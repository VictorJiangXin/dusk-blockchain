--- conflicted
+++ resolved
@@ -18,12 +18,9 @@
 	TimeoutSendStakeTX          int64
 	TimeoutGetMempoolTXs        int64
 	TimeoutGetRoundResults      int64
-<<<<<<< HEAD
+	TimeoutBrokerGetCandidate   int64
 	TimeoutReadWrite            int64
 	TimeoutKeepAliveTime        int64
-=======
-	TimeoutBrokerGetCandidate   int64
->>>>>>> d64f1559
 }
 
 type loggerConfiguration struct {
