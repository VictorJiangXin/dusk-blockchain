--- conflicted
+++ resolved
@@ -8,26 +8,8 @@
 	"strconv"
 
 	cfg "github.com/dusk-network/dusk-blockchain/pkg/config"
-<<<<<<< HEAD
-	"github.com/dusk-network/dusk-blockchain/pkg/core/consensus/initiator"
-	"github.com/dusk-network/dusk-blockchain/pkg/core/database"
-	"github.com/dusk-network/dusk-blockchain/pkg/core/database/heavy"
-	"github.com/dusk-network/dusk-blockchain/pkg/core/marshalling"
-	"github.com/dusk-network/dusk-blockchain/pkg/core/transactor"
-	"github.com/dusk-network/dusk-blockchain/pkg/p2p/peer/processing/chainsync"
-	"github.com/dusk-network/dusk-blockchain/pkg/p2p/wire/topics"
-	"github.com/dusk-network/dusk-blockchain/pkg/util/nativeutils/eventbus"
-	"github.com/dusk-network/dusk-blockchain/pkg/util/nativeutils/rpcbus"
-	"github.com/dusk-network/dusk-crypto/mlsag"
-	walletdb "github.com/dusk-network/dusk-wallet/database"
-	"github.com/dusk-network/dusk-wallet/key"
-	wallet "github.com/dusk-network/dusk-wallet/wallet"
-
-	"github.com/dusk-network/dusk-wallet/transactions"
-=======
 	"github.com/dusk-network/dusk-blockchain/pkg/p2p/wire/encoding"
 	"github.com/dusk-network/dusk-blockchain/pkg/util/nativeutils/rpcbus"
->>>>>>> 7d6c65aa
 )
 
 // commandLineProcessor interprets the CLI commands
@@ -48,11 +30,6 @@
 		return
 	}
 
-<<<<<<< HEAD
-	w, err := wallet.New(rand.Read, testnet, db, fetchDecoys, fetchInputs, password, cfg.Get().Wallet.File)
-	if err != nil {
-		fmt.Fprintf(os.Stdout, "error creating wallet: %v\n", err)
-=======
 	fmt.Fprintf(os.Stdout, "Wallet created successfully!\n")
 	fmt.Fprintf(os.Stdout, "Public Address: %s\n", pubKey)
 }
@@ -60,7 +37,6 @@
 func (c *commandLineProcessor) loadWalletCMD(args []string) {
 	if args == nil || len(args) < 1 {
 		fmt.Fprintf(os.Stdout, commandInfo["loadwallet"]+"\n")
->>>>>>> 7d6c65aa
 		return
 	}
 
@@ -120,14 +96,9 @@
 		return
 	}
 
-<<<<<<< HEAD
-	// Then load the wallet
-	w, err := wallet.LoadFromFile(testnet, db, fetchDecoys, fetchInputs, password, cfg.Get().Wallet.File)
-=======
 	pubKey := args[1]
 
 	txid, err := c.sendStandardTx(amount, pubKey)
->>>>>>> 7d6c65aa
 	if err != nil {
 		fmt.Fprintf(os.Stdout, "error: %v\n", err)
 		return
@@ -169,12 +140,7 @@
 		return
 	}
 
-<<<<<<< HEAD
-	// Then load the wallet
-	w, err := wallet.LoadFromSeed(seedBytes, testnet, db, fetchDecoys, fetchInputs, password, cfg.Get().Wallet.File)
-=======
 	amount, err := parseAmountValue(args[0])
->>>>>>> 7d6c65aa
 	if err != nil {
 		fmt.Fprintf(os.Stdout, "error converting amount: %v\n", err)
 		return
@@ -221,15 +187,9 @@
 		return 0, 0, err
 	}
 
-<<<<<<< HEAD
-	buf := new(bytes.Buffer)
-	if err := marshalling.MarshalTx(buf, tx); err != nil {
-		fmt.Fprintf(os.Stdout, "error encoding transaction: %v\n", err)
-=======
 	var mempoolBalance uint64
 	if err := encoding.ReadUint64LE(&resultBuf, &mempoolBalance); err != nil {
 		return walletBalance, 0, err
->>>>>>> 7d6c65aa
 	}
 
 	return walletBalance, mempoolBalance, nil
@@ -266,16 +226,10 @@
 		return "", err
 	}
 
-<<<<<<< HEAD
-	buf := new(bytes.Buffer)
-	if err := marshalling.MarshalTx(buf, tx); err != nil {
-		fmt.Fprintf(os.Stdout, "error encoding transaction: %v\n", err)
-=======
 	var pubKey string
 	pubKey, err = encoding.ReadString(&pubKeyBuf)
 	if err != nil {
 		return "", err
->>>>>>> 7d6c65aa
 	}
 
 	return pubKey, nil
@@ -308,13 +262,8 @@
 
 func (c *commandLineProcessor) createWallet(password string) (string, error) {
 	buf := new(bytes.Buffer)
-<<<<<<< HEAD
-	if err := marshalling.MarshalTx(buf, tx); err != nil {
-		fmt.Fprintf(os.Stdout, "error encoding transaction: %v\n", err)
-=======
 	if err := encoding.WriteString(buf, password); err != nil {
 		return "", err
->>>>>>> 7d6c65aa
 	}
 
 	req := rpcbus.NewRequest(*buf)
