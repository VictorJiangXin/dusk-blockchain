package chain

import (
	"bytes"
	"testing"
	"time"

<<<<<<< HEAD
=======
	cfg "github.com/dusk-network/dusk-blockchain/pkg/config"
	"github.com/dusk-network/dusk-blockchain/pkg/core/candidate"
>>>>>>> dee885cc
	"github.com/dusk-network/dusk-blockchain/pkg/core/consensus"
	"github.com/dusk-network/dusk-blockchain/pkg/core/consensus/user"
	"github.com/dusk-network/dusk-blockchain/pkg/core/database"
	_ "github.com/dusk-network/dusk-blockchain/pkg/core/database/lite"
	"github.com/dusk-network/dusk-blockchain/pkg/core/tests/helper"
	"github.com/dusk-network/dusk-blockchain/pkg/p2p/peer/processing/chainsync"
	"github.com/dusk-network/dusk-blockchain/pkg/p2p/wire/encoding"
	"github.com/dusk-network/dusk-blockchain/pkg/p2p/wire/message"
	"github.com/dusk-network/dusk-blockchain/pkg/p2p/wire/protocol"
	"github.com/dusk-network/dusk-blockchain/pkg/p2p/wire/topics"
	"github.com/dusk-network/dusk-blockchain/pkg/util/nativeutils/eventbus"
	"github.com/dusk-network/dusk-blockchain/pkg/util/nativeutils/rpcbus"
	crypto "github.com/dusk-network/dusk-crypto/hash"
	"github.com/dusk-network/dusk-wallet/v2/block"
	"github.com/dusk-network/dusk-wallet/v2/key"
	"github.com/dusk-network/dusk-wallet/v2/transactions"
	"github.com/stretchr/testify/assert"
)

// This test ensures the correct behaviour from the Chain, when
// accepting a block from a peer.
func TestAcceptFromPeer(t *testing.T) {
	eb, _, c := setupChainTest(t, false)
	stopConsensusChan := make(chan message.Message, 1)
	eb.Subscribe(topics.StopConsensus, eventbus.NewChanListener(stopConsensusChan))

	streamer := eventbus.NewGossipStreamer(protocol.TestNet)
	eb.Subscribe(topics.Gossip, eventbus.NewStreamListener(streamer))

	// First, test accepting a block when the counter is set to not syncing.
	blk := helper.RandomBlock(t, 1, 1)
	msg := message.New(topics.AcceptedBlock, *blk)

	assert.NoError(t, c.onAcceptBlock(msg))

	// Function should return before sending the `StopConsensus` message
	select {
	case <-stopConsensusChan:
		t.Fatal("not supposed to get a StopConsensus message")
	case <-time.After(1 * time.Second):
	}

	// Now, test accepting a block with 1 on the sync counter
	c.counter.StartSyncing(1)

<<<<<<< HEAD
	blk = helper.RandomBlock(t, 1, 1)
	blk.SetPrevBlock(c.prevBlock.Header)
	// Strip all but coinbase tx, to avoid unwanted errors
	blk.Txs = blk.Txs[0:1]
	root, _ := blk.CalculateRoot()
	blk.Header.TxRoot = root
	hash, _ := blk.CalculateHash()
	blk.Header.Hash = hash

	msg = message.New(topics.AcceptedBlock, *blk)
=======
	blk = mockAcceptableBlock(t, c.prevBlock)

	buf = new(bytes.Buffer)
	if err := marshalling.MarshalBlock(buf, blk); err != nil {
		t.Fatal(err)
	}
>>>>>>> dee885cc

	go func() {
		if err := c.onAcceptBlock(msg); err.Error() != "request timeout" {
			t.Fatal(err)
		}
	}()

	// Should receive a StopConsensus message
	<-stopConsensusChan

	// Discard block gossip
	if _, err := streamer.Read(); err != nil {
		t.Fatal(err)
	}

	// Should get a request for round results for round 2
	m, err := streamer.Read()
	if err != nil {
		t.Fatal(err)
	}

	if !assert.Equal(t, topics.GetRoundResults, streamer.SeenTopics()[1]) {
		t.FailNow()
	}

	var round uint64
	if err := encoding.ReadUint64LE(bytes.NewBuffer(m), &round); err != nil {
		t.Fatal(err)
	}

	assert.Equal(t, uint64(2), round)
}

// This test ensures the correct behaviour when accepting a block
// directly from the consensus.
func TestAcceptIntermediate(t *testing.T) {
	eb, rpc, c := setupChainTest(t, false)
	go c.Listen()
	intermediateChan := make(chan message.Message, 1)
	eb.Subscribe(topics.IntermediateBlock, eventbus.NewChanListener(intermediateChan))
	roundUpdateChan := make(chan message.Message, 1)
	eb.Subscribe(topics.RoundUpdate, eventbus.NewChanListener(roundUpdateChan))

	// Make a 'winning' candidate message
	blk := helper.RandomBlock(t, 2, 1)
	cert := block.EmptyCertificate()
	provideCandidate(rpc, message.MakeCandidate(blk, cert))

	// Now send a `Certificate` message with this block's hash
	// Make a certificate with a different step, to do a proper equality
	// check later
	cert = block.EmptyCertificate()
	cert.Step = 5

	c.handleCertificateMessage(certMsg{blk.Header.Hash, cert})

	// Should have `blk` as intermediate block now
	assert.True(t, blk.Equals(c.intermediateBlock))

	// lastCertificate should be `cert`
	assert.True(t, cert.Equals(c.lastCertificate))

	// Should have gotten `blk` over topics.IntermediateBlock
	blkMsg := <-intermediateChan
	decodedBlk := blkMsg.Payload().(block.Block)

	assert.True(t, decodedBlk.Equals(blk))

	// Should have gotten a round update with proper info
	ruMsg := <-roundUpdateChan
	ru := ruMsg.Payload().(consensus.RoundUpdate)
	// Should coincide with the new intermediate block
	assert.Equal(t, blk.Header.Height+1, ru.Round)
	assert.Equal(t, blk.Header.Hash, ru.Hash)
	assert.Equal(t, blk.Header.Seed, ru.Seed)
}

func TestReturnOnNilIntermediateBlock(t *testing.T) {
	eb, _, c := setupChainTest(t, false)
	intermediateChan := make(chan message.Message, 1)
	eb.Subscribe(topics.IntermediateBlock, eventbus.NewChanListener(intermediateChan))

	// Make a 'winning' candidate message
	blk := helper.RandomBlock(t, 2, 1)
	cert := block.EmptyCertificate()

	cm := message.MakeCandidate(blk, cert)

	// Store it
	eb.Publish(topics.Candidate, message.New(topics.Candidate, cm))

	// Save current prevBlock
	currPrevBlock := c.prevBlock
	// set intermediate block to nil
	c.intermediateBlock = nil

	// Now pretend we finalized on it
	c.handleCertificateMessage(certMsg{blk.Header.Hash, cert})

	// Ensure everything is still the same
	assert.True(t, currPrevBlock.Equals(&c.prevBlock))
	assert.Nil(t, c.intermediateBlock)
}

func provideCandidate(rpc *rpcbus.RPCBus, cm message.Candidate) {
	c := make(chan rpcbus.Request, 1)
	rpc.Register(rpcbus.GetCandidate, c)
	buf := new(bytes.Buffer)
	if err := message.MarshalCandidate(buf, cm); err != nil {
		panic(err)
	}

	go func() {
		r := <-c
		r.RespChan <- rpcbus.Response{*buf, nil}
	}()
}

func TestFetchTip(t *testing.T) {
	eb := eventbus.New()
	rpc := rpcbus.New()
	chain, err := New(eb, rpc, nil)

	assert.Nil(t, err)
	defer chain.Close()

	// on a modern chain, state(tip) must point at genesis
	var s *database.State
	err = chain.db.View(func(t database.Transaction) error {
		s, err = t.FetchState()
		return err
	})

	assert.Nil(t, err)

	assert.Equal(t, chain.prevBlock.Header.Hash, s.TipHash)
}

// Make sure that certificates can still be properly verified when a provisioner is removed on round update.
// TODO: this test currently doesn't test anything meaningful, and
// should be refactored or removed.
func TestCertificateExpiredProvisioner(t *testing.T) {
	eb := eventbus.New()
	rpc := rpcbus.New()
	counter := chainsync.NewCounter(eb)
	chain, err := New(eb, rpc, counter)
	assert.Nil(t, err)
	defer chain.Close()

	// Add some provisioners to our chain, including one that is just about to expire
	p, k := consensus.MockProvisioners(3)
	p.Members[string(k[0].BLSPubKeyBytes)].Stakes[0].EndHeight = 1
	ru := consensus.MockRoundUpdate(2, p, nil)
	msg := message.New(topics.RoundUpdate, ru)
	// Update round. This should not remove the third provisioner from our committee
	eb.Publish(topics.RoundUpdate, msg)

	// Create block 1
	blk := helper.RandomBlock(t, 1, 1)
	// Remove all txs except coinbase, as the helper transactions do not pass verification
	blk.Txs = blk.Txs[0:1]
	root, _ := blk.CalculateRoot()
	blk.Header.TxRoot = root
	hash, _ := blk.CalculateHash()
	blk.Header.Hash = hash
	// Add cert and prev hash
	blk.Header.Certificate = message.MockCertificate(blk.Header.Hash, 1, k, p)
	blk.Header.PrevBlockHash = chain.prevBlock.Header.Hash
	// Accept it
	assert.NoError(t, chain.AcceptBlock(*blk))
	// Provisioner with k3 should no longer be in the committee now
	// assert.False(t, chain.p.GetMember(k[0].BLSPubKeyBytes) == nil)
}

func TestAddAndRemoveBid(t *testing.T) {
	eb := eventbus.New()
	rpc := rpcbus.New()
	c, err := New(eb, rpc, nil)
	if err != nil {
		t.Fatal(err)
	}

	bid := createBid(t)

	c.addBid(bid)
	assert.True(t, c.bidList.Contains(bid))

	c.removeBid(bid)
	assert.False(t, c.bidList.Contains(bid))
}

func TestRemoveExpired(t *testing.T) {
	_, _, c := setupChainTest(t, false)

	for i := 0; i < 10; i++ {
		bid := createBid(t)
		c.addBid(bid)
	}

	// Let's change the end heights alternatingly, to make sure the bidlist removes bids properly
	bl := *c.bidList
	for i, bid := range bl {
		if i%2 == 0 {
			bid.EndHeight = 2000
			bl[i] = bid
		}
	}

	c.bidList = &bl

	// All other bids have their end height at 1000 - so let's remove them
	c.removeExpiredBids(1001)

	assert.Equal(t, 5, len(*c.bidList))

	for _, bid := range *c.bidList {
		assert.Equal(t, uint64(2000), bid.EndHeight)
	}
}

// Add and then a remove a provisioner, to check if removal works properly.
func TestRemove(t *testing.T) {
	_, _, c := setupChainTest(t, false)

	keys, _ := key.NewRandConsensusKeys()
	if err := c.addProvisioner(keys.EdPubKeyBytes, keys.BLSPubKeyBytes, 500, 0, 1000); err != nil {
		t.Fatal(err)
	}

	assert.NotNil(t, c.p.GetMember(keys.BLSPubKeyBytes))
	assert.Equal(t, 1, len(c.p.Members))

	if !c.removeProvisioner(keys.BLSPubKeyBytes) {
		t.Fatal("could not remove a member we just added")
	}

	assert.Equal(t, 0, len(c.p.Members))
}

func TestRemoveExpiredProvisioners(t *testing.T) {
	_, _, c := setupChainTest(t, false)

	for i := 0; i < 10; i++ {
		keys, _ := key.NewRandConsensusKeys()
		if err := c.addProvisioner(keys.EdPubKeyBytes, keys.BLSPubKeyBytes, 500, 0, 1000); err != nil {
			t.Fatal(err)
		}
	}

	assert.Equal(t, 10, len(c.p.Members))

	var i int
	for _, p := range c.p.Members {
		if i%2 == 0 {
			p.Stakes[0].EndHeight = 2000
		}
		i++
	}

	c.removeExpiredProvisioners(1001)
	assert.Equal(t, 5, len(c.p.Members))
}

func TestRebuildChain(t *testing.T) {
	eb, rb, c := setupChainTest(t, true)
	catchClearWalletDatabaseRequest(rb)
	go c.Listen()

	// Listen for `StopConsensus` messages
	stopConsensusChan := make(chan bytes.Buffer, 1)
	eb.Subscribe(topics.StopConsensus, eventbus.NewChanListener(stopConsensusChan))

	// Add a block so that we have a bit of chain state
	// to check against.
	blk := mockAcceptableBlock(t, c.prevBlock)

	assert.NoError(t, c.AcceptBlock(*blk))

	// Chain prevBlock should now no longer be genesis
	genesis := cfg.DecodeGenesis()
	assert.False(t, genesis.Equals(&c.prevBlock))

	// Let's manually update some of the in-memory state, as it is
	// difficult to do this through mocked blocks in a test.
	p, ks := consensus.MockProvisioners(5)
	for _, k := range ks {
		assert.NoError(t, c.addProvisioner(k.EdPubKeyBytes, k.BLSPubKeyBytes, 50000, 1, 2000))
	}

	c.lastCertificate = createMockedCertificate(c.intermediateBlock.Header.Hash, 2, ks, p)
	c.intermediateBlock = helper.RandomBlock(t, 2, 2)
	bids := make(user.BidList, 0)
	for i := 0; i < 3; i++ {
		bid := createBid(t)
		bids = append(bids, bid)
		*c.bidList = append(*c.bidList, bid)
	}

	// Now, send a request to rebuild the chain
	if _, err := rb.Call(rpcbus.RebuildChain, rpcbus.Request{bytes.Buffer{}, make(chan rpcbus.Response, 1)}, 5*time.Second); err != nil {
		t.Fatal(err)
	}

	// We should be back at the genesis chain state
	assert.True(t, genesis.Equals(&c.prevBlock))
	for _, k := range ks {
		assert.Nil(t, c.p.GetMember(k.BLSPubKeyBytes))
	}

	assert.True(t, c.lastCertificate.Equals(block.EmptyCertificate()))
	intermediateBlock, err := mockFirstIntermediateBlock(c.prevBlock.Header)
	assert.NoError(t, err)
	assert.True(t, c.intermediateBlock.Equals(intermediateBlock))

	for _, bid := range bids {
		assert.False(t, c.bidList.Contains(bid))
	}

	// Ensure we got a `StopConsensus` message
	<-stopConsensusChan
}

func createBid(t *testing.T) user.Bid {
	b, err := crypto.RandEntropy(32)
	if err != nil {
		t.Fatal(err)
	}

	var arr [32]byte
	copy(arr[:], b)
	return user.Bid{arr, arr, 1000}
}

func catchClearWalletDatabaseRequest(rb *rpcbus.RPCBus) {
	c := make(chan rpcbus.Request, 1)
	rb.Register(rpcbus.ClearWalletDatabase, c)
	go func() {
		r := <-c
		r.RespChan <- rpcbus.Response{bytes.Buffer{}, nil}
	}()
}

// mock a block which can be accepted by the chain.
// note that this is only valid for height 1, as the certificate
// is not checked on height 1 (for network bootstrapping)
func mockAcceptableBlock(t *testing.T, prevBlock block.Block) *block.Block {
	// Create block 1
	blk := helper.RandomBlock(t, 1, 1)
	// Remove all txs except coinbase, as the helper transactions do not pass verification
	blk.Txs = blk.Txs[0:1]
	blk.SetRoot()
	blk.SetHash()
	// Add cert and prev hash
	blk.Header.Certificate = block.EmptyCertificate()
	blk.Header.PrevBlockHash = prevBlock.Header.Hash

	return blk
}

func setupChainTest(t *testing.T, includeGenesis bool) (*eventbus.EventBus, *rpcbus.RPCBus, *Chain) {
	eb := eventbus.New()
	rpc := rpcbus.New()
	counter := chainsync.NewCounter(eb)
	c, err := New(eb, rpc, counter)
	if err != nil {
		t.Fatal(err)
	}

	if !includeGenesis {
		c.removeExpiredBids(transactions.GenesisExpirationHeight)
		c.removeExpiredProvisioners(transactions.GenesisExpirationHeight)
	}

	return eb, rpc, c
}<|MERGE_RESOLUTION|>--- conflicted
+++ resolved
@@ -5,11 +5,7 @@
 	"testing"
 	"time"
 
-<<<<<<< HEAD
-=======
 	cfg "github.com/dusk-network/dusk-blockchain/pkg/config"
-	"github.com/dusk-network/dusk-blockchain/pkg/core/candidate"
->>>>>>> dee885cc
 	"github.com/dusk-network/dusk-blockchain/pkg/core/consensus"
 	"github.com/dusk-network/dusk-blockchain/pkg/core/consensus/user"
 	"github.com/dusk-network/dusk-blockchain/pkg/core/database"
@@ -55,25 +51,8 @@
 	// Now, test accepting a block with 1 on the sync counter
 	c.counter.StartSyncing(1)
 
-<<<<<<< HEAD
-	blk = helper.RandomBlock(t, 1, 1)
-	blk.SetPrevBlock(c.prevBlock.Header)
-	// Strip all but coinbase tx, to avoid unwanted errors
-	blk.Txs = blk.Txs[0:1]
-	root, _ := blk.CalculateRoot()
-	blk.Header.TxRoot = root
-	hash, _ := blk.CalculateHash()
-	blk.Header.Hash = hash
-
+	blk = mockAcceptableBlock(t, c.prevBlock)
 	msg = message.New(topics.AcceptedBlock, *blk)
-=======
-	blk = mockAcceptableBlock(t, c.prevBlock)
-
-	buf = new(bytes.Buffer)
-	if err := marshalling.MarshalBlock(buf, blk); err != nil {
-		t.Fatal(err)
-	}
->>>>>>> dee885cc
 
 	go func() {
 		if err := c.onAcceptBlock(msg); err.Error() != "request timeout" {
@@ -190,6 +169,17 @@
 		r := <-c
 		r.RespChan <- rpcbus.Response{*buf, nil}
 	}()
+}
+
+func createMockedCertificate(hash []byte, round uint64, keys []key.ConsensusKeys, p *user.Provisioners) *block.Certificate {
+	votes := message.GenVotes(hash, round, 3, keys, p)
+	return &block.Certificate{
+		StepOneBatchedSig: votes[0].Signature.Compress(),
+		StepTwoBatchedSig: votes[1].Signature.Compress(),
+		Step:              1,
+		StepOneCommittee:  votes[0].BitSet,
+		StepTwoCommittee:  votes[1].BitSet,
+	}
 }
 
 func TestFetchTip(t *testing.T) {
@@ -343,7 +333,7 @@
 	go c.Listen()
 
 	// Listen for `StopConsensus` messages
-	stopConsensusChan := make(chan bytes.Buffer, 1)
+	stopConsensusChan := make(chan message.Message, 1)
 	eb.Subscribe(topics.StopConsensus, eventbus.NewChanListener(stopConsensusChan))
 
 	// Add a block so that we have a bit of chain state
@@ -424,8 +414,10 @@
 	blk := helper.RandomBlock(t, 1, 1)
 	// Remove all txs except coinbase, as the helper transactions do not pass verification
 	blk.Txs = blk.Txs[0:1]
-	blk.SetRoot()
-	blk.SetHash()
+	root, _ := blk.CalculateRoot()
+	blk.Header.TxRoot = root
+	hash, _ := blk.CalculateHash()
+	blk.Header.Hash = hash
 	// Add cert and prev hash
 	blk.Header.Certificate = block.EmptyCertificate()
 	blk.Header.PrevBlockHash = prevBlock.Header.Hash
