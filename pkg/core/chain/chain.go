--- conflicted
+++ resolved
@@ -3,9 +3,9 @@
 import (
 	"bytes"
 	"context"
+	"errors"
 	"sync"
 
-<<<<<<< HEAD
 	"github.com/dusk-network/dusk-blockchain/pkg/core/candidate"
 	"github.com/dusk-network/dusk-blockchain/pkg/core/consensus/capi"
 	"github.com/dusk-network/dusk-blockchain/pkg/core/consensus/key"
@@ -16,9 +16,6 @@
 
 	"encoding/hex"
 
-=======
-	"github.com/bwesterb/go-ristretto"
->>>>>>> 0560dc63
 	"github.com/dusk-network/dusk-blockchain/pkg/config"
 	"github.com/dusk-network/dusk-blockchain/pkg/core/data/block"
 	"github.com/dusk-network/dusk-blockchain/pkg/core/data/ipc/keys"
@@ -240,7 +237,6 @@
 	return msg
 }
 
-<<<<<<< HEAD
 //nolint:unparam
 func marshalGetBlocks(msg *message.GetBlocks) (*bytes.Buffer, error) {
 	buf := topics.GetBlocks.ToBuffer()
@@ -248,25 +244,6 @@
 		//FIXME: shall this panic here ?  result 1 (error) is always nil (unparam)
 		//log.Panic(err)
 		return nil, err
-=======
-func (c *Chain) onAcceptBlock(m message.Message) error {
-
-	// (Re)propagate block in kadcast, if enabled.
-	if config.Get().Kadcast.Enabled {
-		// NB Until kadcast is in experimental phase, here the block is
-		// propagated  without any verification.
-		if err := c.kadcastBlock(m); err != nil {
-			log.WithError(err).Warn("propagate block in kadcast failed")
-		}
-	}
-
-	// Ignore blocks from peers if we are only one behind - we are most
-	// likely just about to finalize consensus.
-	// TODO: we should probably just accept it if consensus was not
-	// started yet
-	if !c.counter.IsSyncing() {
-		return nil
->>>>>>> 0560dc63
 	}
 
 	return &buf, nil
@@ -368,14 +345,9 @@
 
 	// 5. Gossip advertise block Hash
 	l.Trace("gossiping block")
-<<<<<<< HEAD
 	if err := c.advertiseBlock(blk); err != nil {
 		l.WithError(err).Error("block advertising failed")
 		return err
-=======
-	if err := c.advertiseBlockHash(blk); err != nil {
-		l.WithError(err).Errorln("block advertising failed")
->>>>>>> 0560dc63
 	}
 
 	// 6. Notify other subsystems for the accepted block
@@ -409,7 +381,6 @@
 			return err
 		}
 
-<<<<<<< HEAD
 		c.lock.Unlock()
 		cert, blockHash, err := c.loop.Spin(c.consensusCtx, scr, agr, ru)
 		if err != nil {
@@ -418,26 +389,6 @@
 			// TODO: maybe figure out a way to respond to this kind of error.
 			return err
 		}
-=======
-func (c *Chain) sendRoundUpdate() error {
-	hdr := c.intermediateBlock.Header
-
-	// Duplicate bidlist to avoid race conditions
-	var bidList user.BidList
-	bidList = append(bidList, *c.bidList...)
-
-	ru := consensus.RoundUpdate{
-		Round:   hdr.Height + 1,
-		P:       *c.p,
-		BidList: bidList,
-		Seed:    hdr.Seed,
-		Hash:    hdr.Hash,
-	}
-	msg := message.New(topics.RoundUpdate, ru)
-	c.eventBus.Publish(topics.RoundUpdate, msg)
-	return nil
-}
->>>>>>> 0560dc63
 
 		if cert == nil || blockHash == nil {
 			break
@@ -463,9 +414,13 @@
 	return err
 }
 
-<<<<<<< HEAD
 // Send Inventory message to all peers
 func (c *Chain) advertiseBlock(b block.Block) error {
+	// Disable gossiping messages if kadcast mode
+	if config.Get().Kadcast.Enabled {
+		return nil
+	}
+
 	msg := &message.Inv{}
 	msg.AddItem(message.InvTypeBlock, b.Header.Hash)
 
@@ -483,9 +438,12 @@
 	m := message.New(topics.Inv, *buf)
 	errList := c.eventBus.Publish(topics.Gossip, m)
 	diagnostics.LogPublishErrors("chain/chain.go, topics.Gossip, topics.Inv", errList)
-=======
+
+	return nil
+}
+
+//nolint:unused
 func (c *Chain) kadcastBlock(m message.Message) error {
-
 	var kadHeight byte = 255
 	if len(m.Header()) > 0 {
 		kadHeight = m.Header()[0]
@@ -507,57 +465,6 @@
 
 	m = message.NewWithHeader(topics.Block, *buf, []byte{kadHeight})
 	c.eventBus.Publish(topics.Kadcast, m)
-
-	return nil
-}
-
-// advertiseBlockHash sends Inventory message to all peers advertising the newly accepted block hash
-func (c *Chain) advertiseBlockHash(b block.Block) error {
-
-	// Disable gossiping messages if kadcast mode
-	if config.Get().Kadcast.Enabled {
-		return nil
-	}
-
-	msg := &peermsg.Inv{}
-	msg.AddItem(peermsg.InvTypeBlock, b.Header.Hash)
-
-	buf := new(bytes.Buffer)
-	if err := msg.Encode(buf); err != nil {
-		return err
-	}
-
-	if err := topics.Prepend(buf, topics.Inv); err != nil {
-		return err
-	}
-
-	m := message.New(topics.Inv, *buf)
-	c.eventBus.Publish(topics.Gossip, m)
-
-	return nil
-}
-
-// TODO: consensus data should be persisted to disk, to decrease
-// startup times
-func (c *Chain) restoreConsensusData() error {
-	currentHeight, err := c.loader.Height()
-	if err != nil {
-		log.WithError(err).Warnln("could not fetch current height from disk")
-		currentHeight = 0
-	}
-
-	searchingHeight := uint64(0)
-	if currentHeight > transactions.MaxLockTime {
-		searchingHeight = currentHeight - transactions.MaxLockTime
-	}
-
-	for {
-		blk, loadErr := c.loader.BlockAt(searchingHeight)
-		if loadErr != nil {
-			log.WithError(err).Debugln("cannot fetch hash by heigth, quitting restoreConsensusData routine")
-			break
-		}
->>>>>>> 0560dc63
 
 	return nil
 }
