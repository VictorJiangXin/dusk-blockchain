--- conflicted
+++ resolved
@@ -7,10 +7,7 @@
 	"time"
 
 	"github.com/dusk-network/dusk-blockchain/pkg/core/consensus"
-<<<<<<< HEAD
 	"github.com/dusk-network/dusk-blockchain/pkg/p2p/wire/message"
-=======
->>>>>>> 08806d36
 	"github.com/dusk-network/dusk-blockchain/pkg/p2p/wire/topics"
 	"github.com/dusk-network/dusk-blockchain/pkg/util/nativeutils/eventbus"
 	"github.com/dusk-network/dusk-blockchain/pkg/util/nativeutils/republisher"
@@ -31,13 +28,13 @@
 	republisher *republisher.Republisher
 	*store
 	lock        sync.RWMutex
-	queue       map[string]Candidate
+	queue       map[string]message.Candidate
 	validHashes map[string]struct{}
 
 	acceptedBlockChan <-chan block.Block
 	candidateChan     <-chan message.Candidate
 	getCandidateChan  <-chan rpcbus.Request
-	bestScoreChan     <-chan bytes.Buffer
+	bestScoreChan     <-chan message.Message
 }
 
 // NewBroker returns an initialized Broker struct. It will still need
@@ -46,13 +43,13 @@
 	acceptedBlockChan, _ := consensus.InitAcceptedBlockUpdate(broker)
 	getCandidateChan := make(chan rpcbus.Request, 1)
 	rpcBus.Register(rpcbus.GetCandidate, getCandidateChan)
-	bestScoreChan := make(chan bytes.Buffer, 1)
+	bestScoreChan := make(chan message.Message, 1)
 	broker.Subscribe(topics.BestScore, eventbus.NewChanListener(bestScoreChan))
 
 	b := &Broker{
 		publisher:         broker,
 		store:             newStore(),
-		queue:             make(map[string]Candidate),
+		queue:             make(map[string]message.Candidate),
 		validHashes:       make(map[string]struct{}),
 		acceptedBlockChan: acceptedBlockChan,
 		candidateChan:     initCandidateCollector(broker),
@@ -71,27 +68,15 @@
 	for {
 		select {
 		case cm := <-b.candidateChan:
-<<<<<<< HEAD
-			// candidate notification coming from the EventBus are Candidate
-			// structs
-			if _, ok := b.validHashes[string(cm.Block.Header.Hash)]; ok {
-				b.storeCandidateMessage(cm)
-			}
-=======
 			b.lock.Lock()
 			b.queue[string(cm.Block.Header.Hash)] = cm
 			b.lock.Unlock()
->>>>>>> 08806d36
 		case r := <-b.getCandidateChan:
 			// candidate requests from the RPCBus
 			b.provideCandidate(r)
 		case blk := <-b.acceptedBlockChan:
-<<<<<<< HEAD
 			// accepted blocks come from the consensus
-			b.clearEligibleBlocks()
-=======
 			b.clearEligibleHashes()
->>>>>>> 08806d36
 			b.Clear(blk.Header.Height)
 		case <-b.bestScoreChan:
 			b.filterWinningCandidates()
@@ -99,12 +84,12 @@
 	}
 }
 
-<<<<<<< HEAD
 func (b *Broker) AddValidHash(m message.Message) error {
 	score := m.Payload().(message.Score)
 	b.validHashes[string(score.VoteHash)] = struct{}{}
 	return nil
-=======
+}
+
 // Filter through the queue with the valid hashes, storing the Candidate
 // messages which for which a hash is known, and deleting
 // everything else.
@@ -118,7 +103,6 @@
 		delete(b.queue, k)
 	}
 	b.lock.Unlock()
->>>>>>> 08806d36
 }
 
 // TODO: interface - rpcBus encoding will be removed
@@ -128,7 +112,7 @@
 	b.lock.RUnlock()
 	if ok {
 		buf := new(bytes.Buffer)
-		err := Encode(buf, &cm)
+		err := message.MarshalCandidate(buf, cm)
 		r.RespChan <- rpcbus.Response{*buf, err}
 		return
 	}
@@ -145,8 +129,7 @@
 	}
 
 	buf := new(bytes.Buffer)
-<<<<<<< HEAD
-	err := message.MarshalCandidate(buf, *cm)
+	err := message.MarshalCandidate(buf, cm)
 	r.RespChan <- rpcbus.Response{*buf, err}
 }
 
@@ -155,19 +138,12 @@
 // request bulky stuff)
 // TODO: encoding the category within the packet and specifying it as category
 // is ugly af
-func (b *Broker) requestCandidate(hash []byte) (*message.Candidate, error) {
-=======
-	err := Encode(buf, &cm)
-	r.RespChan <- rpcbus.Response{*buf, err}
-}
-
-func (b *Broker) requestCandidate(hash []byte) (Candidate, error) {
->>>>>>> 08806d36
+func (b *Broker) requestCandidate(hash []byte) (message.Candidate, error) {
 	// Send a request for this specific candidate
 	buf := bytes.NewBuffer(hash)
 	// Ugh! Move encoding after the Gossip ffs
 	if err := topics.Prepend(buf, topics.GetCandidate); err != nil {
-		return Candidate{}, err
+		return message.Candidate{}, err
 	}
 
 	msg := message.New(topics.GetCandidate, *buf)
@@ -177,7 +153,7 @@
 	for {
 		select {
 		case <-timer.C:
-			return Candidate{}, errors.New("request timeout")
+			return message.Candidate{}, errors.New("request timeout")
 
 		// We take control of `candidateChan`, to monitor incoming
 		// candidates. There should be no race condition in reading from
@@ -196,12 +172,8 @@
 	}
 }
 
-func (b *Broker) Validate(buf bytes.Buffer) error {
-	cm := &Candidate{block.NewBlock(), block.EmptyCertificate()}
-	if err := Decode(&buf, cm); err != nil {
-		return republisher.EncodingError
-	}
-
+func (b *Broker) Validate(m message.Message) error {
+	cm := m.Payload().(message.Candidate)
 	b.lock.RLock()
 	defer b.lock.RUnlock()
 	if _, ok := b.queue[string(cm.Block.Header.Hash)]; ok {
@@ -211,9 +183,10 @@
 	return nil
 }
 
-func (b *Broker) addValidHash(buf bytes.Buffer) error {
+func (b *Broker) addValidHash(m message.Message) error {
+	s := m.Payload().(message.Score)
 	b.lock.Lock()
-	b.validHashes[string(buf.Bytes())] = struct{}{}
+	b.validHashes[string(s.VoteHash)] = struct{}{}
 	b.lock.Unlock()
 	return nil
 }
