--- conflicted
+++ resolved
@@ -4,29 +4,17 @@
 	"bytes"
 	"errors"
 
-<<<<<<< HEAD
 	"github.com/dusk-network/dusk-blockchain/pkg/p2p/wire/message"
+	"github.com/dusk-network/dusk-blockchain/pkg/util/nativeutils/republisher"
 	"github.com/dusk-network/dusk-wallet/v2/block"
-=======
-	"github.com/dusk-network/dusk-blockchain/pkg/util/nativeutils/republisher"
-	"github.com/dusk-network/dusk-wallet/block"
->>>>>>> 08806d36
 )
 
 // Make sure the hash and root are correct, to avoid malicious nodes from
 // overwriting the candidate block for a specific hash
-<<<<<<< HEAD
 func Validate(m message.Message) error {
 	cm := m.Payload().(message.Candidate)
 	return ValidateCandidate(cm)
 }
-=======
-func Validate(buf bytes.Buffer) error {
-	cm := &Candidate{block.NewBlock(), block.EmptyCertificate()}
-	if err := Decode(&buf, cm); err != nil {
-		return republisher.EncodingError
-	}
->>>>>>> 08806d36
 
 func ValidateCandidate(cm message.Candidate) error {
 	if err := checkHash(cm.Block); err != nil {
