--- conflicted
+++ resolved
@@ -34,47 +34,25 @@
 	hdr := header.Mock()
 	hdr.BlockHash = blk.Header.Hash
 
-<<<<<<< HEAD
-	// First, attempt to store it without a `ValidCandidateHash` message.
 	cm := message.MakeCandidate(blk, cert)
 	msg := message.New(topics.Candidate, cm)
 	eb.Publish(topics.Candidate, msg)
 
+	cm2 := message.MakeCandidate(blk2, cert)
+	msg2 := message.New(topics.Candidate, cm2)
+	eb.Publish(topics.Candidate, msg2)
+
 	// Stupid channels take a while to send something
 	time.Sleep(1000 * time.Millisecond)
-
-	// When requesting it, we should get an error.
-	_, err := rb.Call(rpcbus.GetCandidate, rpcbus.Request{*bytes.NewBuffer(blk.Header.Hash), make(chan rpcbus.Response, 1)}, 5*time.Second)
-	assert.Equal(t, "request timeout", err.Error())
 
 	// Now, add the hash to validHashes
 	score := message.MockScore(hdr, blk.Header.Hash)
 	vchMsg := message.New(topics.ValidCandidateHash, score)
 	eb.Publish(topics.ValidCandidateHash, vchMsg)
 
-	// And try again.
-	eb.Publish(topics.Candidate, msg)
-=======
-	buf2 := new(bytes.Buffer)
-	if err := marshalling.MarshalBlock(buf2, blk2); err != nil {
-		t.Fatal(err)
-	}
-
-	if err := marshalling.MarshalCertificate(buf2, cert); err != nil {
-		t.Fatal(err)
-	}
-
-	eb.Publish(topics.Candidate, buf)
-	eb.Publish(topics.Candidate, buf2)
-	// Stupid channels take a while to send something
-	time.Sleep(1000 * time.Millisecond)
-
-	// Only send a valid hash message for the first one
-	eb.Publish(topics.ValidCandidateHash, bytes.NewBuffer(blk.Header.Hash))
->>>>>>> 08806d36
-
 	// Now filter the queue
-	eb.Publish(topics.BestScore, new(bytes.Buffer))
+	msg3 := message.New(topics.BestScore, nil)
+	eb.Publish(topics.BestScore, msg3)
 
 	// Broker should now be able to provide us with `blk`
 	blkBuf, err := rb.Call(rpcbus.GetCandidate, rpcbus.Request{*bytes.NewBuffer(blk.Header.Hash), make(chan rpcbus.Response, 1)}, 5*time.Second)
