package wallet

import (
	"crypto/aes"
	"crypto/cipher"
	"crypto/rand"
	"io"
	"io/ioutil"
	"os"

	"golang.org/x/crypto/sha3"
)

// Save saves the seed to a dat file
func saveSeed(seed []byte, password string, file string) error {
	// Overwriting a seed file may cause loss of funds
	if _, err := os.Stat(file); err == nil {
		return ErrSeedFileExists
	}

	digest := sha3.Sum256([]byte(password))

	c, err := aes.NewCipher(digest[:])
	if err != nil {
		return err
	}

	gcm, err := cipher.NewGCM(c)
	if err != nil {
		return err
	}

	nonce := make([]byte, gcm.NonceSize())
	if _, err = io.ReadFull(rand.Reader, nonce); err != nil {
		return err
	}

<<<<<<< HEAD
	// TODO: check the right permission scheme
=======
>>>>>>> 3b96e21f
	return ioutil.WriteFile(file, gcm.Seal(nonce, nonce, seed, nil), 0600)
}

//Modified from https://tutorialedge.net/golang/go-encrypt-decrypt-aes-tutorial/
func fetchSeed(password string, file string) ([]byte, error) {

	digest := sha3.Sum256([]byte(password))

	ciphertext, err := ioutil.ReadFile(file) //nolint
	if err != nil {
		return nil, err
	}

	c, err := aes.NewCipher(digest[:])
	if err != nil {
		return nil, err
	}

	gcm, err := cipher.NewGCM(c)
	if err != nil {
		return nil, err
	}

	nonceSize := gcm.NonceSize()
	if len(ciphertext) < nonceSize {
		return nil, err
	}

	nonce, ciphertext := ciphertext[:nonceSize], ciphertext[nonceSize:]
	return gcm.Open(nil, nonce, ciphertext, nil)
}<|MERGE_RESOLUTION|>--- conflicted
+++ resolved
@@ -35,10 +35,6 @@
 		return err
 	}
 
-<<<<<<< HEAD
-	// TODO: check the right permission scheme
-=======
->>>>>>> 3b96e21f
 	return ioutil.WriteFile(file, gcm.Seal(nonce, nonce, seed, nil), 0600)
 }
 
