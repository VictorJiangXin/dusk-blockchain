--- conflicted
+++ resolved
@@ -16,7 +16,6 @@
 	BgPk                  *PublicKey `json:"bg_pk"`
 }
 
-<<<<<<< HEAD
 // Obfuscated returns false for DistributeTransaction. We do not rely on the
 // embedded ContractTx.Obfuscated method since it is unclear whether a
 // (Transparent) Note will keep being available for coinbase transactions, as
@@ -30,13 +29,18 @@
 	return uint64(0)
 }
 
-func newDistribute() *DistributeTransaction {
-=======
-func NewDistribute() *DistributeTransaction {
->>>>>>> 3493ebbd
+// NewDistribute creates a DistributeTransaction. We can instantiate a
+// DistributeTransaction directly because it only carries a uint64 value
+// without the need for a Fee, Inputs, CompressedPoiints or Scalar quantities
+func NewDistribute(reward uint64, provisioners [][]byte, bgPk PublicKey) *DistributeTransaction {
 	dt := new(DistributeTransaction)
 	dt.ContractTx = new(ContractTx)
 	dt.ContractTx.Tx = new(Transaction)
+	dt.ContractTx.Tx.Outputs = make([]*TransactionOutput, 1)
+	dt.ContractTx.Tx.Outputs[0].Note = new(Note)
+	dt.ContractTx.Tx.Outputs[0].Note.TransparentValue = reward
+	dt.ProvisionersAddresses = provisioners
+	dt.BgPk = &bgPk
 	return dt
 }
 
@@ -59,38 +63,22 @@
 // MDistribute copies the Distribute struct into the rusk  datastruct
 func MDistribute(r *rusk.DistributeTransaction, t *DistributeTransaction) error {
 	r.Tx = new(rusk.Transaction)
-	if err := MTx(r.Tx, t.Tx); err != nil {
-		return err
+	r.Tx.Outputs = make([]*rusk.TransactionOutput, 1)
+	r.Tx.Outputs[0] = new(rusk.TransactionOutput)
+	r.Tx.Outputs[0].Note = new(rusk.Note)
+	r.Tx.Outputs[0].Note.Value = &rusk.Note_TransparentValue{
+		TransparentValue: t.TotalReward(),
 	}
-	r.ProvisionersAddresses = make([][]byte, len(t.ProvisionersAddresses))
-	for i, p := range t.ProvisionersAddresses {
-		r.ProvisionersAddresses[i] = make([]byte, len(p))
-		copy(r.ProvisionersAddresses[i], p)
-	}
-	copy(r.ProvisionersAddresses, t.ProvisionersAddresses)
-	UPublicKey(r.BgPk, t.BgPk)
-	return nil
-}
-
-// UDistribute copies the Distribute rusk struct into the transaction datastruct
-func UDistribute(r *rusk.DistributeTransaction, t *DistributeTransaction) error {
-	var err error
-	t.ContractTx, err = UContractTx(r.Tx)
-	if err != nil {
-		return err
-	}
-	t.ProvisionersAddresses = make([][]byte, len(r.ProvisionersAddresses))
-	for i, p := range r.ProvisionersAddresses {
-		t.ProvisionersAddresses[i] = make([]byte, len(p))
-		copy(t.ProvisionersAddresses[i], p)
-	}
-	UPublicKey(r.BgPk, t.BgPk)
+	r.ProvisionersAddresses = t.ProvisionersAddresses
+	r.BgPk = new(rusk.PublicKey)
+	MPublicKey(r.BgPk, t.BgPk)
 	return nil
 }
 
 //MarshalDistribute into a buffer
 func MarshalDistribute(r *bytes.Buffer, s DistributeTransaction) error {
-	if err := MarshalContractTx(r, *s.ContractTx); err != nil {
+	reward := s.Tx.Outputs[0].Note.TransparentValue
+	if err := encoding.WriteUint64LE(r, reward); err != nil {
 		return err
 	}
 
@@ -118,8 +106,11 @@
 //UnmarshalDistribute into a buffer
 func UnmarshalDistribute(r *bytes.Buffer, s *DistributeTransaction) error {
 	s.ContractTx = new(ContractTx)
+	s.ContractTx.Tx = new(Transaction)
+	s.ContractTx.Tx.Outputs = make([]*TransactionOutput, 1)
+	s.ContractTx.Tx.Outputs[0] = &TransactionOutput{Note: new(Note)}
 
-	if err := UnmarshalContractTx(r, s.ContractTx); err != nil {
+	if err := encoding.ReadUint64LE(r, &s.ContractTx.Tx.Outputs[0].Note.TransparentValue); err != nil {
 		return err
 	}
 
