--- conflicted
+++ resolved
@@ -746,145 +746,4 @@
 	fmt.Printf("--- PASS: TestPersistence\n")
 
 	return 0
-<<<<<<< HEAD
-=======
-}
-
-func TestFetchAndDeleteCandidateBlocks(test *testing.T) {
-
-	// Generate additional blocks to store
-	candidateBlocks := generateRandomBlocks(test, 3)
-
-	err := db.Update(func(t database.Transaction) error {
-		for _, b := range candidateBlocks {
-			err := t.StoreCandidateBlock(b)
-			if err != nil {
-				return err
-			}
-		}
-
-		return nil
-	})
-
-	if err != nil {
-		test.Fatal(err.Error())
-	}
-
-	// Fetch the candidate block
-	err = db.View(func(t database.Transaction) error {
-
-		for _, b := range candidateBlocks {
-			fetched, err := t.FetchCandidateBlock(b.Header.Hash)
-			if err != nil {
-				return err
-			}
-
-			// compare with the already stored blocks
-			expectedBuf := new(bytes.Buffer)
-			_ = marshalling.MarshalBlock(expectedBuf, b)
-
-			if len(expectedBuf.Bytes()) == 0 {
-				test.Fatal("Empty expected buffer")
-			}
-
-			// Get bytes of the fetched block
-			fetchedBuf := new(bytes.Buffer)
-			_ = marshalling.MarshalBlock(fetchedBuf, fetched)
-
-			if len(fetchedBuf.Bytes()) == 0 {
-				test.Fatal("Empty fetched buffer")
-			}
-
-			if !bytes.Equal(expectedBuf.Bytes(), fetchedBuf.Bytes()) {
-				test.Fatal("candidate block not retrieved properly from storage")
-			}
-		}
-
-		return nil
-
-	})
-
-	if err != nil {
-		test.Fatal(err.Error())
-	}
-
-	// Delete any stored candidate block equal_to/lower than height 2
-	err = db.Update(func(t database.Transaction) error {
-		count, err := t.DeleteCandidateBlocks(2)
-		if err != nil {
-			return err
-		}
-
-		if count != 2 {
-			test.Fatal("expecting 2 candidate blocks deleted")
-		}
-
-		return nil
-	})
-
-	if err != nil {
-		test.Fatal(err.Error())
-	}
-
-	// Ensure candidate blocks with heights 1 and 2 were deleted but block height 3 not
-	err = db.Update(func(t database.Transaction) error {
-
-		_, err := t.FetchCandidateBlock(candidateBlocks[0].Header.Hash)
-		if err != database.ErrBlockNotFound {
-			test.Fatal("expecting the candidate block 0 deleted")
-		}
-
-		_, err = t.FetchCandidateBlock(candidateBlocks[1].Header.Hash)
-		if err != database.ErrBlockNotFound {
-			test.Fatal("expecting the candidate block 1 deleted")
-		}
-
-		_, err = t.FetchCandidateBlock(candidateBlocks[2].Header.Hash)
-		if err != nil {
-			test.Fatal("expecting the candidate block 2 NOT deleted")
-		}
-
-		return nil
-	})
-
-	if err != nil {
-		test.Fatal(err.Error())
-	}
-
-}
-
-func TestFetchBlockSince(test *testing.T) {
-
-	// Fetch target timestamp to look for
-	var targetHeight uint64 = 5
-	err := db.View(func(t database.Transaction) error {
-
-		hash, err := t.FetchBlockHashByHeight(targetHeight)
-		if err != nil {
-			return err
-		}
-
-		header, err := t.FetchBlockHeader(hash)
-		if err != nil {
-			return err
-		}
-
-		sinceUnixTime := header.Timestamp
-		foundHeight, err := t.FetchBlockHeightSince(sinceUnixTime, 100000)
-		if err != nil {
-			return fmt.Errorf("FetchBlockHeightSince failed: %v", err)
-		}
-
-		if foundHeight != targetHeight {
-			test.Fatalf("expecting height %d but fetched %d", targetHeight, foundHeight)
-		}
-
-		return nil
-	})
-
-	if err != nil {
-		test.Fatal(err.Error())
-	}
-
->>>>>>> 8a331ca8
 }