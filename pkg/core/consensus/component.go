package consensus

import (
	"bytes"
	"errors"
	"math/rand"

	"github.com/dusk-network/dusk-blockchain/pkg/core/consensus/header"
	"github.com/dusk-network/dusk-blockchain/pkg/p2p/wire/topics"
	"github.com/dusk-network/dusk-blockchain/pkg/util/nativeutils/eventbus"
)

// Stepper requests a Step update
type Stepper interface {
	// RequestStepUpdate is used by components to signal the termination of some processing.
	// It is used to avoid manipulating the Step directly in the Component since this is shared
	// across all components
	RequestStepUpdate()
}

// Signer encapsulate the credentials to sign or authenticate outgoing events
type Signer interface {
	Sign([]byte, []byte) ([]byte, error)
	SendAuthenticated(topics.Topic, []byte, *bytes.Buffer) error
	SendWithHeader(topics.Topic, []byte, *bytes.Buffer) error
}

// Subscriber to the Coordinator. It mimics the eventbus.Subscriber but uses a different kind of Listener
// more suitable to the consensus Components
type Subscriber interface {
	Subscribe(topics.Topic, Listener)
	Unsubscribe(uint32)
}

// ComponentFactory holds the data to create a Component (i.e. Signer, EventPublisher, RPCBus). Its responsibility is to recreate it on demand
type ComponentFactory interface {
	// Instantiate a new Component without initializing it
	Instantiate() Component
}

// Component is an ephemeral instance that lives solely for a round
type Component interface {
<<<<<<< HEAD
	Initialize(Stepper, Signer, Subscriber, RoundUpdate) []TopicListener
=======
	// Initialize a Component with data relevant to the current Round
	Initialize(Stepper, Signer, RoundUpdate) []TopicListener
	// Finalize allows a Component to perform cleanup operations before begin garbage collected
>>>>>>> e2fdcb3c
	Finalize()
}

// Listener subscribes to the Coordinator and forwards consensus events to the components
type Listener interface {
	// NotifyPayload forwards consensus events to the component
	NotifyPayload(Event) error
	// ID is used to later unsubscribe from the Coordinator. This is useful for components active throughout
	// multiple steps
	ID() uint32
}

// SimpleListener implements Listener and uses a callback for notifying events
type SimpleListener struct {
	callback func(Event) error
	id       uint32
}

// NewSimpleListener creates a SimpleListener
func NewSimpleListener(callback func(Event) error) Listener {
	id := rand.Uint32()
	return &SimpleListener{callback, id}
}

// NotifyPayload triggers the callback specified during instantiation
func (s *SimpleListener) NotifyPayload(ev Event) error {
	return s.callback(ev)
}

// ID returns the id to allow Component to unsubscribe
func (s *SimpleListener) ID() uint32 {
	return s.id
}

// FilteringListener is a Listener that performs filtering before triggering the callback specified by the component
// Normally it is used to filter out events sent by Provisioners not being part of a committee or invalid messages.
// Filtering is applied to the `header.Header`
type FilteringListener struct {
	*SimpleListener
	filter func(header.Header) bool
}

// NewFilteringListener creates a FilteringListener
func NewFilteringListener(callback func(Event) error, filter func(header.Header) bool) Listener {
	id := rand.Uint32()
	return &FilteringListener{&SimpleListener{callback, id}, filter}
}

// NotifyPayload uses the filtering function to let only relevant events through
func (cb *FilteringListener) NotifyPayload(ev Event) error {
	if cb.filter(ev.Header) {
		return errors.New("event has been filtered and won't be forwarded to the component")
	}
	return cb.SimpleListener.NotifyPayload(ev)
}

// TopicListener is Listener carrying a Topic
type TopicListener struct {
	Listener
	Preprocessors []eventbus.Preprocessor
	Topic         topics.Topic
}<|MERGE_RESOLUTION|>--- conflicted
+++ resolved
@@ -40,13 +40,9 @@
 
 // Component is an ephemeral instance that lives solely for a round
 type Component interface {
-<<<<<<< HEAD
+	// Initialize a Component with data relevant to the current Round
 	Initialize(Stepper, Signer, Subscriber, RoundUpdate) []TopicListener
-=======
-	// Initialize a Component with data relevant to the current Round
-	Initialize(Stepper, Signer, RoundUpdate) []TopicListener
 	// Finalize allows a Component to perform cleanup operations before begin garbage collected
->>>>>>> e2fdcb3c
 	Finalize()
 }
 
