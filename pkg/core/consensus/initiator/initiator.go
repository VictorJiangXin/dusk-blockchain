package initiator

import (
	"bytes"
	"encoding/binary"
	"fmt"
	"os"

	cfg "github.com/dusk-network/dusk-blockchain/pkg/config"
	"github.com/dusk-network/dusk-blockchain/pkg/core/consensus"
	"github.com/dusk-network/dusk-blockchain/pkg/core/consensus/factory"
	"github.com/dusk-network/dusk-blockchain/pkg/core/consensus/maintainer"
	"github.com/dusk-network/dusk-blockchain/pkg/p2p/peer/processing/chainsync"
	"github.com/dusk-network/dusk-blockchain/pkg/p2p/wire/encoding"
	"github.com/dusk-network/dusk-blockchain/pkg/p2p/wire/topics"
	"github.com/dusk-network/dusk-blockchain/pkg/util/nativeutils/eventbus"
	"github.com/dusk-network/dusk-blockchain/pkg/util/nativeutils/rpcbus"
	"github.com/dusk-network/dusk-wallet/block"
	"github.com/dusk-network/dusk-wallet/key"
	"github.com/dusk-network/dusk-wallet/transactions"
	"github.com/dusk-network/dusk-wallet/wallet"
	zkproof "github.com/dusk-network/dusk-zkproof"
	log "github.com/sirupsen/logrus"
)

var l = log.WithField("process", "consensus initiator")

func LaunchConsensus(eventBroker *eventbus.EventBus, rpcBus *rpcbus.RPCBus, w *wallet.Wallet, counter *chainsync.Counter) {
	// TODO: sync first
	startBlockGenerator(eventBroker, rpcBus, w)
	startProvisioner(eventBroker, rpcBus, w, counter)
	if err := launchMaintainer(eventBroker, rpcBus, w); err != nil {
		fmt.Fprintf(os.Stdout, "could not launch maintainer - consensus transactions will not be automated: %v\n", err)
	}
}

func startProvisioner(eventBroker *eventbus.EventBus, rpcBus *rpcbus.RPCBus, w *wallet.Wallet, counter *chainsync.Counter) {
	// Setting up the consensus factory
	f := factory.New(eventBroker, rpcBus, cfg.ConsensusTimeOut, w.ConsensusKeys())
	f.StartConsensus()

	// Get current height
	req := rpcbus.NewRequest(bytes.Buffer{})
	resultBuf, err := rpcBus.Call(rpcbus.GetLastBlock, req, 1)
	if err != nil {
		l.WithError(err).Warnln("could not retrieve current height, starting from 1")
		sendInitMessage(eventBroker, 1)
		return
	}

	var currentHeight uint64
	if err := encoding.ReadUint64LE(&resultBuf, &currentHeight); err != nil {
		l.WithError(err).Warnln("could not decode current height, starting from 1")
		sendInitMessage(eventBroker, 1)
		return
	}

	if currentHeight > 0 {
		// Get starting round
		startingRound := getStartingRound(eventBroker, counter)
		sendInitMessage(eventBroker, startingRound)
		return
	}

	// We are at genesis. Start from 1
	sendInitMessage(eventBroker, 1)
}

func startBlockGenerator(eventBroker eventbus.Broker, rpcBus *rpcbus.RPCBus, w *wallet.Wallet) {
<<<<<<< HEAD
	// // make some random keys to sign the seed with
	// keys, err := user.NewRandKeys()
	// if err != nil {
	// 	l.WithError(err).Warnln("could not start block generation component - problem generating keys")
	// 	return
	// }

	// // reconstruct k
	// k, err := w.ReconstructK()
	// if err != nil {
	// 	l.WithError(err).Warnln("could not start block generation component - problem reconstructing K")
	// 	return
	// }

	// // get public key that the rewards should go to
	// publicKey := w.PublicKey()
=======
	// make some random keys to sign the seed with
	keys, err := key.NewRandConsensusKeys()
	if err != nil {
		l.WithError(err).Warnln("could not start block generation component - problem generating keys")
		return
	}

	// reconstruct k
	k, err := w.ReconstructK()
	if err != nil {
		l.WithError(err).Warnln("could not start block generation component - problem reconstructing K")
		return
	}

	// get public key that the rewards should go to
	publicKey := w.PublicKey()
>>>>>>> a98265c7

	go func() {
		// launch generation component
		// FIXME: generation needs a consensus.Coordinator as it no longer manages itself
		//if err := generation.Launch(eventBroker, rpcBus, k, keys, &publicKey, nil, nil, nil); err != nil {
		//	l.WithError(err).Warnln("error launching block generation component")
		//}
	}()
}

func getStartingRound(eventBroker eventbus.Broker, counter *chainsync.Counter) uint64 {
	// Start listening for accepted blocks, regardless of if we found stakes or not
	acceptedBlockChan, listener := consensus.InitAcceptedBlockUpdate(eventBroker)
	// Unsubscribe from AcceptedBlock once we're done
	defer listener.Quit()

	// Sync first
	syncToTip(acceptedBlockChan, counter)

	for {
		blk := <-acceptedBlockChan
		return blk.Header.Height + 1
	}
}

func sendInitMessage(publisher eventbus.Publisher, startingRound uint64) {

	l.Infof("Initialize consensus from starting round %d", startingRound)

	roundBytes := make([]byte, 8)
	binary.LittleEndian.PutUint64(roundBytes, startingRound)
	publisher.Publish(topics.Initialization, bytes.NewBuffer(roundBytes))

}

func syncToTip(acceptedBlockChan <-chan block.Block, counter *chainsync.Counter) {
	i := 0
	for {
		<-acceptedBlockChan
		if counter.IsSyncing() {
			i = 0
			continue
		}

		i++
		if i > 2 {
			break
		}
	}
}

func launchMaintainer(eventBroker eventbus.Broker, rpcBus *rpcbus.RPCBus, w *wallet.Wallet) error {
	r := cfg.Get()
	amount := r.Consensus.DefaultAmount
	lockTime := r.Consensus.DefaultLockTime
	if lockTime > transactions.MaxLockTime {
		log.Warnf("default locktime was configured to be greater than the maximum (%v) - defaulting to %v", lockTime, transactions.MaxLockTime)
		lockTime = transactions.MaxLockTime
	}

	offset := r.Consensus.DefaultOffset
	k, err := w.ReconstructK()
	if err != nil {
		return err
	}

	log.Infof("maintainer is starting with amount,locktime (%v,%v)", amount, lockTime)
	m, err := maintainer.New(eventBroker, rpcBus, w.ConsensusKeys().BLSPubKeyBytes, zkproof.CalculateM(k), amount, lockTime, offset)
	if err != nil {
		return err
	}
	go m.Listen()
	return nil
}<|MERGE_RESOLUTION|>--- conflicted
+++ resolved
@@ -16,7 +16,6 @@
 	"github.com/dusk-network/dusk-blockchain/pkg/util/nativeutils/eventbus"
 	"github.com/dusk-network/dusk-blockchain/pkg/util/nativeutils/rpcbus"
 	"github.com/dusk-network/dusk-wallet/block"
-	"github.com/dusk-network/dusk-wallet/key"
 	"github.com/dusk-network/dusk-wallet/transactions"
 	"github.com/dusk-network/dusk-wallet/wallet"
 	zkproof "github.com/dusk-network/dusk-zkproof"
@@ -67,49 +66,32 @@
 }
 
 func startBlockGenerator(eventBroker eventbus.Broker, rpcBus *rpcbus.RPCBus, w *wallet.Wallet) {
-<<<<<<< HEAD
-	// // make some random keys to sign the seed with
-	// keys, err := user.NewRandKeys()
-	// if err != nil {
-	// 	l.WithError(err).Warnln("could not start block generation component - problem generating keys")
-	// 	return
-	// }
+	/*
+		// make some random keys to sign the seed with
+		keys, err := key.NewRandConsensusKeys()
+		if err != nil {
+			l.WithError(err).Warnln("could not start block generation component - problem generating keys")
+			return
+		}
 
-	// // reconstruct k
-	// k, err := w.ReconstructK()
-	// if err != nil {
-	// 	l.WithError(err).Warnln("could not start block generation component - problem reconstructing K")
-	// 	return
-	// }
+		// reconstruct k
+		k, err := w.ReconstructK()
+		if err != nil {
+			l.WithError(err).Warnln("could not start block generation component - problem reconstructing K")
+			return
+		}
 
-	// // get public key that the rewards should go to
-	// publicKey := w.PublicKey()
-=======
-	// make some random keys to sign the seed with
-	keys, err := key.NewRandConsensusKeys()
-	if err != nil {
-		l.WithError(err).Warnln("could not start block generation component - problem generating keys")
-		return
-	}
+		// get public key that the rewards should go to
+		publicKey := w.PublicKey()
 
-	// reconstruct k
-	k, err := w.ReconstructK()
-	if err != nil {
-		l.WithError(err).Warnln("could not start block generation component - problem reconstructing K")
-		return
-	}
-
-	// get public key that the rewards should go to
-	publicKey := w.PublicKey()
->>>>>>> a98265c7
-
-	go func() {
-		// launch generation component
-		// FIXME: generation needs a consensus.Coordinator as it no longer manages itself
-		//if err := generation.Launch(eventBroker, rpcBus, k, keys, &publicKey, nil, nil, nil); err != nil {
-		//	l.WithError(err).Warnln("error launching block generation component")
-		//}
-	}()
+		go func() {
+			// launch generation component
+			// FIXME: generation needs a consensus.Coordinator as it no longer manages itself
+			//if err := generation.Launch(eventBroker, rpcBus, k, keys, &publicKey, nil, nil, nil); err != nil {
+			//	l.WithError(err).Warnln("error launching block generation component")
+			//}
+		}()
+	*/
 }
 
 func getStartingRound(eventBroker eventbus.Broker, counter *chainsync.Counter) uint64 {
