package score

import (
	"context"
	"sync"

	"github.com/dusk-network/dusk-blockchain/pkg/core/consensus"
	"github.com/dusk-network/dusk-blockchain/pkg/core/consensus/header"
	"github.com/dusk-network/dusk-blockchain/pkg/core/consensus/key"
	"github.com/dusk-network/dusk-blockchain/pkg/core/data/ipc/blindbid"
	"github.com/dusk-network/dusk-blockchain/pkg/core/data/ipc/common"
	"github.com/dusk-network/dusk-blockchain/pkg/core/data/ipc/transactions"
	"github.com/dusk-network/dusk-blockchain/pkg/p2p/wire/message"
	"github.com/dusk-network/dusk-blockchain/pkg/p2p/wire/topics"
	"github.com/dusk-network/dusk-blockchain/pkg/util/nativeutils/eventbus"
	"github.com/dusk-network/dusk-crypto/bls"
	log "github.com/sirupsen/logrus"
)

var _ consensus.Component = (*Generator)(nil)

var emptyHash [32]byte
var lg = log.WithField("process", "score generator")

// Generator is responsible for generating the proof of blind bid, along with the score.
// It forwards the resulting information to the candidate generator, in a ScoreEvent
// message.
type Generator struct {
	publisher eventbus.Publisher
	roundInfo consensus.RoundUpdate
	k         *common.BlsScalar
	key.Keys
	seed      *common.BlsScalar
	secret    *common.JubJubCompressed
	lock      sync.RWMutex
	threshold *consensus.Threshold
	index     uint64

	signer         consensus.Signer
	generationID   uint32
	generationName string
	bg             transactions.BlockGenerator
	ctx            context.Context
}

// NewComponent returns an uninitialized Generator.
func NewComponent(ctx context.Context, publisher eventbus.Publisher, k, seed *common.BlsScalar, secret *common.JubJubCompressed, bg transactions.BlockGenerator, consensusKeys key.Keys) *Generator {
	return &Generator{
		publisher: publisher,
		k:         k,
		Keys:      consensusKeys,
		seed:      seed,
		secret:    secret,
		threshold: consensus.NewThreshold(),
		bg:        bg,
		ctx:       ctx,
	}
}

// scoreFactory is used to compose the Score message before propagating it
// internally. It is meant to be instantiated every time a new score needs to
// be created
type scoreFactory struct {
	seed  []byte
	score blindbid.GenerateScoreResponse
}

func newFactory(seed []byte, score blindbid.GenerateScoreResponse) scoreFactory {
	return scoreFactory{seed, score}
}

// Create complies with the consensus.PacketFactory interface
func (sf scoreFactory) Create(sender []byte, round uint64, step uint8) consensus.InternalPacket {
	hdr := header.Header{
		Round:     round,
		Step:      step,
		BlockHash: emptyHash[:],
		PubKeyBLS: sender,
	}

	return message.NewScoreProposal(hdr, sf.seed, sf.score)
}

// Initialize the Generator, by creating the round seed and returning the Listener
// for the Generation topic, which triggers the Generator.
// Implements consensus.Component.
func (g *Generator) Initialize(eventPlayer consensus.EventPlayer, signer consensus.Signer, ru consensus.RoundUpdate) []consensus.TopicListener {
	g.signer = signer
	g.roundInfo = ru
	signedSeed, err := g.sign(ru.Seed)
	if err != nil {
		lg.WithField("category", "BUG").WithError(err).Errorln("could not sign seed")
		return nil
	}

	g.seed = &common.BlsScalar{Data: signedSeed}

	// TODO: RUSK is the only one to know if this generator is in the bid list.
	// If we are not, we should probably not receive messages (akin to the old
	// and now defunct inBidList method). This can be implemented later though
	generationSubscriber := consensus.TopicListener{
		Topic:    topics.Generation,
		Listener: consensus.NewSimpleListener(g.Collect, consensus.LowPriority, false),
	}
	g.generationID = generationSubscriber.Listener.ID()
	g.generationName = "score/Generator"

	return []consensus.TopicListener{generationSubscriber}
}

// ID returns the listener ID of the Generator.
// Implements consensus.Component.
func (g *Generator) ID() uint32 {
	return g.generationID
}

// Name returns the listener Name of the Generator.
// Implements consensus.Component.
func (g *Generator) Name() string {
	return g.generationName
}

// Finalize implements consensus.Component.
func (g *Generator) Finalize() {}

// Collect complies to the consensus.Component interface
func (g *Generator) Collect(e consensus.InternalPacket) error {
	defer func() {
		g.lock.Lock()
		defer g.lock.Unlock()
		g.threshold.Lower()
	}()
	return g.generateScore(e.State().Step)
}

func (g *Generator) generateScore(step uint8) error {
	sr := blindbid.GenerateScoreRequest{
		K:              g.k,
		Seed:           g.seed,
		Secret:         g.secret,
		Round:          uint32(g.roundInfo.Round),
		Step:           uint32(step),
		IndexStoredBid: g.index,
	}
	scoreTx, err := g.bg.GenerateScore(g.ctx, sr)
	// GenerateScore would return error if we are not in this round bidlist, or
	// if the BidTransaction expired or is malformed
	// TODO: check the error and, if we are not in the bidlist, finalize the
	// component
	if err != nil {
		return err
	}

	g.lock.RLock()
	defer g.lock.RUnlock()
<<<<<<< HEAD
	if g.threshold.Exceeds(scoreTx.Score) {
		log.Warn("proof score is below threshold")
		return nil
=======
	if g.threshold.Exceeds(scoreTx.Score.Data) {
		return errors.New("proof score is below threshold")
>>>>>>> b2501651
	}

	score := g.signer.Compose(newFactory(g.seed.Data, scoreTx))
	msg := message.New(topics.ScoreEvent, score)
	return g.signer.SendInternally(topics.ScoreEvent, msg, g.ID())
}

func (g *Generator) sign(seed []byte) ([]byte, error) {
	signedSeed, err := bls.Sign(g.Keys.BLSSecretKey, g.Keys.BLSPubKey, seed)
	if err != nil {
		return nil, err
	}
	compSeed := signedSeed.Compress()
	return compSeed, nil
}<|MERGE_RESOLUTION|>--- conflicted
+++ resolved
@@ -153,14 +153,9 @@
 
 	g.lock.RLock()
 	defer g.lock.RUnlock()
-<<<<<<< HEAD
-	if g.threshold.Exceeds(scoreTx.Score) {
+	if g.threshold.Exceeds(scoreTx.Score.Data) {
 		log.Warn("proof score is below threshold")
 		return nil
-=======
-	if g.threshold.Exceeds(scoreTx.Score.Data) {
-		return errors.New("proof score is below threshold")
->>>>>>> b2501651
 	}
 
 	score := g.signer.Compose(newFactory(g.seed.Data, scoreTx))
