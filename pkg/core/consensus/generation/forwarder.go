--- conflicted
+++ resolved
@@ -41,12 +41,7 @@
 		return errors.New("proof score too low")
 	}
 
-<<<<<<< HEAD
-	// Collect AcceptedBlocks
 	blk, err := f.blockGenerator.GenerateBlock(round, seed, proof.Proof, proof.Score, f.prevBlock.Header.Hash)
-=======
-	blk, err := f.blockGenerator.GenerateBlock(round, seed, proof.Proof, proof.Score)
->>>>>>> ec59b54a
 	if err != nil {
 		return err
 	}
