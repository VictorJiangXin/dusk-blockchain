package generation

import (
	"bytes"

	"github.com/bwesterb/go-ristretto"
	"github.com/dusk-network/dusk-blockchain/pkg/core/consensus"
	"github.com/dusk-network/dusk-blockchain/pkg/core/consensus/selection"
	"github.com/dusk-network/dusk-blockchain/pkg/core/database"
<<<<<<< HEAD
	"github.com/dusk-network/dusk-blockchain/pkg/core/marshalling"
	"github.com/dusk-network/dusk-blockchain/pkg/p2p/wire"
=======
>>>>>>> 7d6c65aa
	"github.com/dusk-network/dusk-blockchain/pkg/p2p/wire/encoding"
	"github.com/dusk-network/dusk-blockchain/pkg/p2p/wire/topics"
	"github.com/dusk-network/dusk-blockchain/pkg/util/nativeutils/eventbus"
	"github.com/dusk-network/dusk-blockchain/pkg/util/nativeutils/rpcbus"
	"github.com/dusk-network/dusk-wallet/block"
	"github.com/dusk-network/dusk-wallet/key"
	zkproof "github.com/dusk-network/dusk-zkproof"
	log "github.com/sirupsen/logrus"
)

// Launch will start the processes for score/block generation.
<<<<<<< HEAD
func Launch(eventBus eventbus.Broker, rpcBus *rpcbus.RPCBus, k ristretto.Scalar, keys key.ConsensusKeys, publicKey *key.PublicKey, gen Generator, blockGen BlockGenerator, db database.DB) error {
	m := zkproof.CalculateM(k)
	d := getD(m, eventBus, db)
	broker, err := newBroker(eventBus, rpcBus, d, k, m, gen, blockGen, keys, publicKey)
=======
func Launch(eventBus eventbus.Broker, rpcBus *rpcbus.RPCBus, k ristretto.Scalar, keys user.Keys, publicKey *key.PublicKey, gen Generator, blockGen BlockGenerator, db database.DB) error {
	broker, err := newBroker(eventBus, rpcBus, k, gen, blockGen, keys, publicKey)
>>>>>>> 7d6c65aa
	if err != nil {
		return err
	}

	state := NewState(eventBus)
	state.Wire(broker)
	return nil
}

type broker struct {
	k           ristretto.Scalar
	m           ristretto.Scalar
	eventBroker eventbus.Broker
	blockGen    BlockGenerator

	certificateGenerator *certificateGenerator

	// subscriber channels
	winningBlockHashChan <-chan []byte
}

<<<<<<< HEAD
func newBroker(eventBroker eventbus.Broker, rpcBus *rpcbus.RPCBus, d, k, m ristretto.Scalar,
	gen Generator, blockGen BlockGenerator, keys key.ConsensusKeys, publicKey *key.PublicKey) (*broker, error) {
=======
func newBroker(eventBroker eventbus.Broker, rpcBus *rpcbus.RPCBus, k ristretto.Scalar,
	gen Generator, blockGen BlockGenerator, keys user.Keys, publicKey *key.PublicKey) (*broker, error) {
>>>>>>> 7d6c65aa
	if gen == nil {
		var err error
		gen, err = newProofGenerator(k)
		if err != nil {
			return nil, err
		}
	}

	if blockGen == nil {
		blockGen = newBlockGenerator(publicKey, rpcBus, gen, keys)
	}

	certGenerator := &certificateGenerator{}
	cbListener := eventbus.NewCallbackListener(certGenerator.setAgreementEvent)
	eventBroker.Subscribe(topics.AgreementEvent, cbListener)

	m := zkproof.CalculateM(k)
	b := &broker{
		k:                    k,
		m:                    m,
		eventBroker:          eventBroker,
		blockGen:             blockGen,
		certificateGenerator: certGenerator,
		winningBlockHashChan: initWinningHashCollector(eventBroker),
	}
	return b, nil
}

func (b *broker) Listen() {
	for {
		winningBlockHash := <-b.winningBlockHashChan
		cert := b.certificateGenerator.generateCertificate()
		b.sendCertificateMsg(cert, winningBlockHash)
	}
}

func (b *broker) Generate(roundUpdate consensus.RoundUpdate) {
	blk, sev, err := b.blockGen.Generate(roundUpdate)
	if err == bidNotFound {
		d := getD(b.m, b.eventBroker, nil)
		log.WithFields(log.Fields{
			"process": "generation",
		}).Debugln("changing d value")
		b.blockGen.UpdateProofValues(d, b.m)
		b.drainChannels()
		return
	}
	if err != nil {
		log.WithFields(log.Fields{
			"process": "generation",
		}).WithError(err).Warnln("error generating proof and block")
		return
	}

	marshalledEvent := b.marshalScore(sev)
	marshalledBlock := b.marshalBlock(blk)
	b.eventBroker.Publish(topics.Gossip, marshalledEvent)
	b.eventBroker.Publish(topics.Gossip, marshalledBlock)
}

func (b *broker) sendCertificateMsg(cert *block.Certificate, blockHash []byte) error {
	buf := new(bytes.Buffer)
	if err := encoding.Write256(buf, blockHash); err != nil {
		return err
	}

	if err := marshalling.MarshalCertificate(buf, cert); err != nil {
		return err
	}

	b.eventBroker.Publish(topics.Certificate, buf)
	return nil
}

func (b *broker) drainChannels() {
	for len(b.winningBlockHashChan) > 0 {
		<-b.winningBlockHashChan
	}
}

func (b *broker) marshalScore(sev selection.ScoreEvent) *bytes.Buffer {
	buffer := new(bytes.Buffer)
	if err := selection.MarshalScoreEvent(buffer, &sev); err != nil {
		panic(err)
	}

	// XXX: uh? the buffer is locally defined. Why do we propagate a copy of it?
	copy := *buffer
	b.eventBroker.Publish(topics.Score, &copy)

	if err := topics.Prepend(buffer, topics.Score); err != nil {
		panic(err)
	}

	return buffer
}

func (b *broker) marshalBlock(blk block.Block) *bytes.Buffer {
	buffer := new(bytes.Buffer)
	if err := marshalling.MarshalBlock(buffer, &blk); err != nil {
		panic(err)
	}

	// XXX: uh? the buffer is locally defined. Why do we propagate a copy of it?
	copy := *buffer
	b.eventBroker.Publish(topics.Candidate, &copy)
	if err := topics.Prepend(buffer, topics.Candidate); err != nil {
		panic(err)
	}

	return buffer
}<|MERGE_RESOLUTION|>--- conflicted
+++ resolved
@@ -7,11 +7,7 @@
 	"github.com/dusk-network/dusk-blockchain/pkg/core/consensus"
 	"github.com/dusk-network/dusk-blockchain/pkg/core/consensus/selection"
 	"github.com/dusk-network/dusk-blockchain/pkg/core/database"
-<<<<<<< HEAD
 	"github.com/dusk-network/dusk-blockchain/pkg/core/marshalling"
-	"github.com/dusk-network/dusk-blockchain/pkg/p2p/wire"
-=======
->>>>>>> 7d6c65aa
 	"github.com/dusk-network/dusk-blockchain/pkg/p2p/wire/encoding"
 	"github.com/dusk-network/dusk-blockchain/pkg/p2p/wire/topics"
 	"github.com/dusk-network/dusk-blockchain/pkg/util/nativeutils/eventbus"
@@ -23,15 +19,8 @@
 )
 
 // Launch will start the processes for score/block generation.
-<<<<<<< HEAD
 func Launch(eventBus eventbus.Broker, rpcBus *rpcbus.RPCBus, k ristretto.Scalar, keys key.ConsensusKeys, publicKey *key.PublicKey, gen Generator, blockGen BlockGenerator, db database.DB) error {
-	m := zkproof.CalculateM(k)
-	d := getD(m, eventBus, db)
-	broker, err := newBroker(eventBus, rpcBus, d, k, m, gen, blockGen, keys, publicKey)
-=======
-func Launch(eventBus eventbus.Broker, rpcBus *rpcbus.RPCBus, k ristretto.Scalar, keys user.Keys, publicKey *key.PublicKey, gen Generator, blockGen BlockGenerator, db database.DB) error {
 	broker, err := newBroker(eventBus, rpcBus, k, gen, blockGen, keys, publicKey)
->>>>>>> 7d6c65aa
 	if err != nil {
 		return err
 	}
@@ -53,13 +42,8 @@
 	winningBlockHashChan <-chan []byte
 }
 
-<<<<<<< HEAD
-func newBroker(eventBroker eventbus.Broker, rpcBus *rpcbus.RPCBus, d, k, m ristretto.Scalar,
+func newBroker(eventBroker eventbus.Broker, rpcBus *rpcbus.RPCBus, k ristretto.Scalar,
 	gen Generator, blockGen BlockGenerator, keys key.ConsensusKeys, publicKey *key.PublicKey) (*broker, error) {
-=======
-func newBroker(eventBroker eventbus.Broker, rpcBus *rpcbus.RPCBus, k ristretto.Scalar,
-	gen Generator, blockGen BlockGenerator, keys user.Keys, publicKey *key.PublicKey) (*broker, error) {
->>>>>>> 7d6c65aa
 	if gen == nil {
 		var err error
 		gen, err = newProofGenerator(k)
