--- conflicted
+++ resolved
@@ -5,6 +5,7 @@
 
 	"github.com/bwesterb/go-ristretto"
 	log "github.com/sirupsen/logrus"
+	"gitlab.dusk.network/dusk-core/dusk-go/pkg/core/block"
 	"gitlab.dusk.network/dusk-core/dusk-go/pkg/core/consensus"
 	"gitlab.dusk.network/dusk-core/dusk-go/pkg/core/consensus/user"
 	"gitlab.dusk.network/dusk-core/dusk-go/pkg/crypto/key"
@@ -25,15 +26,9 @@
 	seeder         *seeder
 
 	// subscriber channels
-<<<<<<< HEAD
-	roundChan        <-chan uint64
-	bidListChan      <-chan user.BidList
-	regenerationChan <-chan consensus.AsyncState
-=======
 	bidListChan       <-chan user.BidList
 	regenerationChan  <-chan consensus.AsyncState
 	acceptedBlockChan <-chan block.Block
->>>>>>> c98610bf
 }
 
 func newBroker(eventBroker wire.EventBroker, rpcBus *wire.RPCBus, d, k ristretto.Scalar,
@@ -54,16 +49,9 @@
 
 	bidListChan := consensus.InitBidListUpdate(eventBroker)
 	regenerationChan := consensus.InitBlockRegenerationCollector(eventBroker)
+	acceptedBlockChan := consensus.InitAcceptedBlockUpdate(eventBroker)
 
 	return &broker{
-<<<<<<< HEAD
-		proofGenerator:   gen,
-		roundChan:        roundChan,
-		bidListChan:      bidListChan,
-		regenerationChan: regenerationChan,
-		forwarder:        newForwarder(eventBroker, blockGen, rpcBus),
-		seeder:           &seeder{},
-=======
 		proofGenerator:    gen,
 		bidListChan:       bidListChan,
 		regenerationChan:  regenerationChan,
@@ -72,7 +60,6 @@
 		seeder: &seeder{
 			keys: keys,
 		},
->>>>>>> c98610bf
 	}
 }
 
@@ -88,8 +75,6 @@
 				proof := b.proofGenerator.GenerateProof(seed)
 				b.Forward(proof, seed)
 			}
-<<<<<<< HEAD
-=======
 		case acceptedBlock := <-b.acceptedBlockChan:
 			b.forwarder.blockGenerator.UpdatePrevBlock(acceptedBlock)
 			seed, err := b.seeder.GenerateSeed(acceptedBlock.Header.Seed, acceptedBlock.Header.Height+1)
@@ -102,7 +87,6 @@
 
 			proof := b.proofGenerator.GenerateProof(seed)
 			b.Forward(proof, seed)
->>>>>>> c98610bf
 		}
 	}
 }
