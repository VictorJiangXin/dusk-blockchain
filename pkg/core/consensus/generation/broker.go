package generation

import (
	"bytes"
	"time"

	"github.com/bwesterb/go-ristretto"
	"github.com/dusk-network/dusk-blockchain/pkg/core/consensus"
<<<<<<< HEAD
	"github.com/dusk-network/dusk-blockchain/pkg/core/consensus/user"
	"github.com/dusk-network/dusk-blockchain/pkg/p2p/wire/topics"
	"github.com/dusk-network/dusk-blockchain/pkg/util/nativeutils/eventbus"
	"github.com/dusk-network/dusk-blockchain/pkg/util/nativeutils/rpcbus"
	log "github.com/sirupsen/logrus"
)

func newComponent(publisher eventbus.Publisher, rpcBus *rpcbus.RPCBus, keys user.Keys, timeOut time.Duration) *generator {
	return &generator{
		publisher: publisher,
		rpcBus:    rpcBus,
		keys:      keys,
=======
	"github.com/dusk-network/dusk-blockchain/pkg/core/consensus/selection"
	"github.com/dusk-network/dusk-blockchain/pkg/core/database"
	"github.com/dusk-network/dusk-blockchain/pkg/core/marshalling"
	"github.com/dusk-network/dusk-blockchain/pkg/p2p/wire/encoding"
	"github.com/dusk-network/dusk-blockchain/pkg/p2p/wire/topics"
	"github.com/dusk-network/dusk-blockchain/pkg/util/nativeutils/eventbus"
	"github.com/dusk-network/dusk-blockchain/pkg/util/nativeutils/rpcbus"
	"github.com/dusk-network/dusk-wallet/block"
	"github.com/dusk-network/dusk-wallet/key"
	zkproof "github.com/dusk-network/dusk-zkproof"
	log "github.com/sirupsen/logrus"
)

// Launch will start the processes for score/block generation.
func Launch(eventBus eventbus.Broker, rpcBus *rpcbus.RPCBus, k ristretto.Scalar, keys key.ConsensusKeys, publicKey *key.PublicKey, gen Generator, blockGen BlockGenerator, db database.DB) error {
	broker, err := newBroker(eventBus, rpcBus, k, gen, blockGen, keys, publicKey)
	if err != nil {
		return err
>>>>>>> 33b935e4
	}
}

type generator struct {
	store     consensus.Store
	k         ristretto.Scalar
	publisher eventbus.Publisher
	rpcBus    *rpcbus.RPCBus
	bidList   user.BidList

	blockGen BlockGenerator
}

<<<<<<< HEAD
// Initialize the generator, by creating listeners for the desired topics.
// Implements consensus.Component.
func (g *generator) Initialize(store consensus.Store, ru consensus.RoundUpdate) []consensus.Subscriber {
	g.store = store
	g.bidList = ru.BidList

	// If we are not in this round's bid list, we can skip initialization, as there
	// would be no need to listen for these events if we are not qualified to generate
	// scores and blocks.
	if !b.blockGen.proofGenerator.InBidList(g.bidList) {
		return nil
=======
func newBroker(eventBroker eventbus.Broker, rpcBus *rpcbus.RPCBus, k ristretto.Scalar,
	gen Generator, blockGen BlockGenerator, keys key.ConsensusKeys, publicKey *key.PublicKey) (*broker, error) {
	if gen == nil {
		var err error
		gen, err = newProofGenerator(k)
		if err != nil {
			return nil, err
		}
>>>>>>> 33b935e4
	}

	regenSubscriber := consensus.Subscriber{
		Topic:    topics.Regeneration,
		Listener: consensus.NewSimpleListener(s.CollectRegeneration),
	}

	agreementEventSubscriber := consensus.Subscriber{
		Topic:    topics.AgreementEvent,
		Listener: consensus.NewSimpleListener(g.CollectAgreementEvent),
	}

	// We always generate a block and score immediately on round update.
	g.generateBlock()
	return []consensus.Subscriber{regenSubscriber, agreementEventSubscriber}
}

// Finalize implements consensus.Component.
func (g *generator) Finalize() {}

func (g *generator) CollectRegeneration(e consensus.Event) error {
	g.generateBlock()
}

func (g *generator) CollectAgreementEvent(e consensus.Event) error {
	cert := g.generateCertificate(e)
	buf := new(bytes.Buffer)
<<<<<<< HEAD
	if err := block.MarshalCertificate(buf, cert); err != nil {
=======
	if err := encoding.Write256(buf, blockHash); err != nil {
		return err
	}

	if err := marshalling.MarshalCertificate(buf, cert); err != nil {
>>>>>>> 33b935e4
		return err
	}

	g.publisher.Publish(topics.Certificate, buf)
	return nil
}

func (g *generator) generateBlock() {
	blk, sev, err := g.blockGen.Generate(roundUpdate)
	if err != nil {
		log.WithFields(log.Fields{
			"process": "generation",
		}).WithError(err).Warnln("error generating proof and block")
		return
	}

	marshalledEvent := b.marshalScore(sev)
	marshalledBlock := b.marshalBlock(blk)
	g.publisher.Publish(topics.Gossip, marshalledEvent)
	g.publisher.Publish(topics.Gossip, marshalledBlock)
}

<<<<<<< HEAD
func (g *generator) generateCertificate() *block.Certificate {
	return &block.Certificate{
		StepOneBatchedSig: a.agreementEvent.VotesPerStep[0].Signature.Compress(),
		StepTwoBatchedSig: a.agreementEvent.VotesPerStep[1].Signature.Compress(),
		Step:              a.agreementEvent.Header.Step,
		StepOneCommittee:  a.agreementEvent.VotesPerStep[0].BitSet,
		StepTwoCommittee:  a.agreementEvent.VotesPerStep[1].BitSet,
=======
func (b *broker) marshalBlock(blk block.Block) *bytes.Buffer {
	buffer := new(bytes.Buffer)
	if err := marshalling.MarshalBlock(buffer, &blk); err != nil {
		panic(err)
	}

	// XXX: uh? the buffer is locally defined. Why do we propagate a copy of it?
	copy := *buffer
	b.eventBroker.Publish(topics.Candidate, &copy)
	if err := topics.Prepend(buffer, topics.Candidate); err != nil {
		panic(err)
>>>>>>> 33b935e4
	}
}<|MERGE_RESOLUTION|>--- conflicted
+++ resolved
@@ -6,11 +6,11 @@
 
 	"github.com/bwesterb/go-ristretto"
 	"github.com/dusk-network/dusk-blockchain/pkg/core/consensus"
-<<<<<<< HEAD
 	"github.com/dusk-network/dusk-blockchain/pkg/core/consensus/user"
 	"github.com/dusk-network/dusk-blockchain/pkg/p2p/wire/topics"
 	"github.com/dusk-network/dusk-blockchain/pkg/util/nativeutils/eventbus"
 	"github.com/dusk-network/dusk-blockchain/pkg/util/nativeutils/rpcbus"
+	"github.com/dusk-network/dusk-wallet/block"
 	log "github.com/sirupsen/logrus"
 )
 
@@ -19,26 +19,6 @@
 		publisher: publisher,
 		rpcBus:    rpcBus,
 		keys:      keys,
-=======
-	"github.com/dusk-network/dusk-blockchain/pkg/core/consensus/selection"
-	"github.com/dusk-network/dusk-blockchain/pkg/core/database"
-	"github.com/dusk-network/dusk-blockchain/pkg/core/marshalling"
-	"github.com/dusk-network/dusk-blockchain/pkg/p2p/wire/encoding"
-	"github.com/dusk-network/dusk-blockchain/pkg/p2p/wire/topics"
-	"github.com/dusk-network/dusk-blockchain/pkg/util/nativeutils/eventbus"
-	"github.com/dusk-network/dusk-blockchain/pkg/util/nativeutils/rpcbus"
-	"github.com/dusk-network/dusk-wallet/block"
-	"github.com/dusk-network/dusk-wallet/key"
-	zkproof "github.com/dusk-network/dusk-zkproof"
-	log "github.com/sirupsen/logrus"
-)
-
-// Launch will start the processes for score/block generation.
-func Launch(eventBus eventbus.Broker, rpcBus *rpcbus.RPCBus, k ristretto.Scalar, keys key.ConsensusKeys, publicKey *key.PublicKey, gen Generator, blockGen BlockGenerator, db database.DB) error {
-	broker, err := newBroker(eventBus, rpcBus, k, gen, blockGen, keys, publicKey)
-	if err != nil {
-		return err
->>>>>>> 33b935e4
 	}
 }
 
@@ -52,7 +32,6 @@
 	blockGen BlockGenerator
 }
 
-<<<<<<< HEAD
 // Initialize the generator, by creating listeners for the desired topics.
 // Implements consensus.Component.
 func (g *generator) Initialize(store consensus.Store, ru consensus.RoundUpdate) []consensus.Subscriber {
@@ -64,16 +43,6 @@
 	// scores and blocks.
 	if !b.blockGen.proofGenerator.InBidList(g.bidList) {
 		return nil
-=======
-func newBroker(eventBroker eventbus.Broker, rpcBus *rpcbus.RPCBus, k ristretto.Scalar,
-	gen Generator, blockGen BlockGenerator, keys key.ConsensusKeys, publicKey *key.PublicKey) (*broker, error) {
-	if gen == nil {
-		var err error
-		gen, err = newProofGenerator(k)
-		if err != nil {
-			return nil, err
-		}
->>>>>>> 33b935e4
 	}
 
 	regenSubscriber := consensus.Subscriber{
@@ -101,15 +70,7 @@
 func (g *generator) CollectAgreementEvent(e consensus.Event) error {
 	cert := g.generateCertificate(e)
 	buf := new(bytes.Buffer)
-<<<<<<< HEAD
 	if err := block.MarshalCertificate(buf, cert); err != nil {
-=======
-	if err := encoding.Write256(buf, blockHash); err != nil {
-		return err
-	}
-
-	if err := marshalling.MarshalCertificate(buf, cert); err != nil {
->>>>>>> 33b935e4
 		return err
 	}
 
@@ -132,7 +93,6 @@
 	g.publisher.Publish(topics.Gossip, marshalledBlock)
 }
 
-<<<<<<< HEAD
 func (g *generator) generateCertificate() *block.Certificate {
 	return &block.Certificate{
 		StepOneBatchedSig: a.agreementEvent.VotesPerStep[0].Signature.Compress(),
@@ -140,18 +100,5 @@
 		Step:              a.agreementEvent.Header.Step,
 		StepOneCommittee:  a.agreementEvent.VotesPerStep[0].BitSet,
 		StepTwoCommittee:  a.agreementEvent.VotesPerStep[1].BitSet,
-=======
-func (b *broker) marshalBlock(blk block.Block) *bytes.Buffer {
-	buffer := new(bytes.Buffer)
-	if err := marshalling.MarshalBlock(buffer, &blk); err != nil {
-		panic(err)
-	}
-
-	// XXX: uh? the buffer is locally defined. Why do we propagate a copy of it?
-	copy := *buffer
-	b.eventBroker.Publish(topics.Candidate, &copy)
-	if err := topics.Prepend(buffer, topics.Candidate); err != nil {
-		panic(err)
->>>>>>> 33b935e4
 	}
 }