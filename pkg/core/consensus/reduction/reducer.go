package reduction

import (
	"bytes"
	"encoding/binary"
	"encoding/hex"
	"sync"
	"time"

	log "github.com/sirupsen/logrus"
	"gitlab.dusk.network/dusk-core/dusk-go/pkg/core/consensus"
	"gitlab.dusk.network/dusk-core/dusk-go/pkg/core/consensus/header"
	"gitlab.dusk.network/dusk-core/dusk-go/pkg/core/consensus/msg"
	"gitlab.dusk.network/dusk-core/dusk-go/pkg/core/consensus/user"
	"gitlab.dusk.network/dusk-core/dusk-go/pkg/p2p/wire"
	"gitlab.dusk.network/dusk-core/dusk-go/pkg/p2p/wire/encoding"
	"gitlab.dusk.network/dusk-core/dusk-go/pkg/p2p/wire/topics"
)

var empty struct{}

type eventStopWatch struct {
	collectedVotesChan chan []wire.Event
	stopChan           chan struct{}
	timer              *consensus.Timer
}

func newEventStopWatch(collectedVotesChan chan []wire.Event, timer *consensus.Timer) *eventStopWatch {
	return &eventStopWatch{
		collectedVotesChan: collectedVotesChan,
		stopChan:           make(chan struct{}, 1),
		timer:              timer,
	}
}

func (esw *eventStopWatch) fetch() []wire.Event {
	timer := time.NewTimer(esw.timer.TimeOut())
	select {
	case <-timer.C:
		return nil
	case collectedVotes := <-esw.collectedVotesChan:
		timer.Stop()
		return collectedVotes
	case <-esw.stopChan:
		timer.Stop()
		return nil
	}
}

func (esw *eventStopWatch) stop() {
	select {
	case esw.stopChan <- empty:
	default:
	}
}

type reducer struct {
	firstStep   *eventStopWatch
	secondStep  *eventStopWatch
	ctx         *context
	accumulator *consensus.Accumulator

	lock  sync.RWMutex
	stale bool

	publisher wire.EventPublisher
	rpcBus    *wire.RPCBus
}

func newReducer(collectedVotesChan chan []wire.Event, ctx *context,
	publisher wire.EventPublisher, accumulator *consensus.Accumulator, rpcBus *wire.RPCBus) *reducer {
	return &reducer{
		ctx:         ctx,
		firstStep:   newEventStopWatch(collectedVotesChan, ctx.timer),
		secondStep:  newEventStopWatch(collectedVotesChan, ctx.timer),
		publisher:   publisher,
		accumulator: accumulator,
		rpcBus:      rpcBus,
	}
}

func (r *reducer) inCommittee() bool {
	round := r.ctx.state.Round()
	step := r.ctx.state.Step()
	return r.ctx.handler.AmMember(round, step)
}

func (r *reducer) startReduction(hash []byte) {
	log.Traceln("Starting Reduction")
	// empty out stop channels
	r.firstStep.stopChan = make(chan struct{}, 1)
	r.secondStep.stopChan = make(chan struct{}, 1)

	r.lock.Lock()
	r.stale = false
	r.lock.Unlock()

	if r.inCommittee() {
		r.sendReduction(bytes.NewBuffer(hash))
	}

	go r.begin()
}

func (r *reducer) begin() {
	log.WithField("process", "reducer").Traceln("Beginning Reduction")
	events := r.firstStep.fetch()
	log.WithField("process", "reducer").Traceln("First step completed")
	hash := r.handleFirstResult(events)

	eventsSecondStep := r.secondStep.fetch()
	log.WithField("process", "reducer").Traceln("Second step completed")
	r.handleSecondResult(events, eventsSecondStep, hash)
}

func (r *reducer) handleFirstResult(events []wire.Event) *bytes.Buffer {
	r.lock.RLock()
	defer r.lock.RUnlock()
	if !r.stale {
		r.ctx.state.IncrementStep()

		// if there was a timeout, we should report nodes that did not vote
		if events == nil {
			r.propagateAbsentees()
		}

		hash := r.extractHash(events)
		if !r.inCommittee() {
			return hash
		}

		// If our result was not a zero value hash, we should first verify it
		// before voting on it again
		if !bytes.Equal(hash.Bytes(), make([]byte, 32)) {
			req := wire.NewRequest(*hash, 5)
			if _, err := r.rpcBus.Call(wire.VerifyCandidateBlock, req); err != nil {
				log.WithFields(log.Fields{
					"process": "reduction",
					"error":   err,
				}).Errorln("verifying the candidate block failed")
				r.sendReduction(bytes.NewBuffer(make([]byte, 32)))
				return hash
			}
		}

		r.sendReduction(hash)
		return hash
	}

	return nil
}

func (r *reducer) handleSecondResult(events, eventsSecondStep []wire.Event, hash1 *bytes.Buffer) {
	r.lock.RLock()
	defer r.lock.RUnlock()
	if !r.stale {
		defer r.ctx.state.IncrementStep()
		defer r.publishRegeneration()

		if eventsSecondStep == nil {
			r.propagateAbsentees()
		}

		hash2 := r.extractHash(eventsSecondStep)
		if r.isReductionSuccessful(hash1, hash2) {
			allEvents := append(events, eventsSecondStep...)
			log.WithFields(log.Fields{
				"process":    "reducer",
				"votes":      len(allEvents),
				"block hash": hex.EncodeToString(hash1.Bytes()),
			}).Debugln("Reduction successful")

			r.sendResults(allEvents)
<<<<<<< HEAD
=======
		} else {
			// If we did not get a successful result, we still send a message to the
			// agreement component so that it stays synced with everyone else.
			r.sendResults(nil)
			r.ctx.timer.IncreaseTimeOut()
>>>>>>> c760588c
		}

		// If we did not get a successful result, we still send a message to the
		// agreement component so that it stays synced with everyone else.
		r.sendResults(nil)
	}
}

func (r *reducer) propagateAbsentees() {
	round, step := r.ctx.state.Round(), r.ctx.state.Step()
	absentees := r.ctx.handler.FilterAbsentees(r.accumulator.All(), round, step)
	_ = r.reportAbsentees(absentees)
}

func (r *reducer) reportAbsentees(absentees user.VotingCommittee) error {
	buf := new(bytes.Buffer)
	if err := encoding.WriteUint64(buf, binary.LittleEndian, r.ctx.state.Round()); err != nil {
		return err
	}

	if err := encoding.WriteVarInt(buf, uint64(absentees.Len())); err != nil {
		return err
	}

	for _, absentee := range absentees.MemberKeys() {
		if err := encoding.WriteVarBytes(buf, absentee); err != nil {
			return err
		}
	}

	r.publisher.Publish(msg.AbsenteesTopic, buf)
	return nil
}

func (r *reducer) sendReduction(hash *bytes.Buffer) {
	vote := new(bytes.Buffer)

	h := &header.Header{
		PubKeyBLS: r.ctx.handler.Keys.BLSPubKeyBytes,
		Round:     r.ctx.state.Round(),
		Step:      r.ctx.state.Step(),
		BlockHash: hash.Bytes(),
	}

	if err := header.MarshalSignableVote(vote, h); err != nil {
		logErr(err, hash.Bytes(), "Error during marshalling of the reducer vote")
		return
	}

	if err := SignBuffer(vote, r.ctx.handler.Keys); err != nil {
		logErr(err, hash.Bytes(), "Error while signing vote")
		return
	}

	message, err := wire.AddTopic(vote, topics.Reduction)
	if err != nil {
		logErr(err, hash.Bytes(), "Error while adding topic")
		return
	}

	r.publisher.Stream(string(topics.Gossip), message)
}

func (r *reducer) sendResults(events []wire.Event) {
	buf := new(bytes.Buffer)
	if err := encoding.WriteUint64(buf, binary.LittleEndian, r.ctx.state.Round()); err != nil {
		panic(err)
	}

	if events != nil {
		if err := r.ctx.handler.MarshalVoteSet(buf, events); err != nil {
			log.WithField("process", "reduction").WithError(err).Errorln("problem marshalling voteset")
			return
		}
	}
	r.publisher.Publish(msg.ReductionResultTopic, buf)
}

func logErr(err error, hash []byte, msg string) {
	log.WithFields(
		log.Fields{
			"process":    "reducer",
			"block hash": hash,
		}).WithError(err).Errorln(msg)
}

func (r *reducer) extractHash(events []wire.Event) *bytes.Buffer {
	if events == nil {
		return bytes.NewBuffer(make([]byte, 32))
	}

	hash := new(bytes.Buffer)
	if err := r.ctx.handler.ExtractIdentifier(events[0], hash); err != nil {
		panic(err)
	}
	return hash
}

func (r *reducer) publishRegeneration() {
	roundAndStep := make([]byte, 8)
	binary.LittleEndian.PutUint64(roundAndStep, r.ctx.state.Round())
	roundAndStep = append(roundAndStep, byte(r.ctx.state.Step()))
	r.publisher.Publish(msg.BlockRegenerationTopic, bytes.NewBuffer(roundAndStep))
}

func (r *reducer) isReductionSuccessful(hash1, hash2 *bytes.Buffer) bool {
	bothNotNil := !bytes.Equal(hash1.Bytes(), make([]byte, 32)) &&
		!bytes.Equal(hash2.Bytes(), make([]byte, 32))
	identicalResults := bytes.Equal(hash1.Bytes(), hash2.Bytes())
	return bothNotNil && identicalResults
}

func (r *reducer) end() {
	r.lock.Lock()
	defer r.lock.Unlock()
	r.stale = true
	r.firstStep.stop()
	r.secondStep.stop()
}<|MERGE_RESOLUTION|>--- conflicted
+++ resolved
@@ -171,19 +171,13 @@
 			}).Debugln("Reduction successful")
 
 			r.sendResults(allEvents)
-<<<<<<< HEAD
-=======
-		} else {
-			// If we did not get a successful result, we still send a message to the
-			// agreement component so that it stays synced with everyone else.
-			r.sendResults(nil)
-			r.ctx.timer.IncreaseTimeOut()
->>>>>>> c760588c
+			return
 		}
 
 		// If we did not get a successful result, we still send a message to the
 		// agreement component so that it stays synced with everyone else.
 		r.sendResults(nil)
+		r.ctx.timer.IncreaseTimeOut()
 	}
 }
 
