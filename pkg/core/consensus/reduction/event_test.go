--- conflicted
+++ resolved
@@ -61,15 +61,7 @@
 }
 
 func TestBlsSign(t *testing.T) {
-<<<<<<< HEAD
-	k, _ := key.NewRandConsensusKeys()
-	red := reduction.New()
-	red.Round = uint64(1)
-	red.Step = uint8(2)
-	red.BlockHash, _ = crypto.RandEntropy(32)
-=======
 	red, k := newBasicReduction()
->>>>>>> 7d6c65aa
 	red.PubKeyBLS = k.BLSPubKeyBytes
 
 	assert.NoError(t, reduction.BlsSign(red, k))
@@ -80,15 +72,7 @@
 }
 
 func TestSign(t *testing.T) {
-<<<<<<< HEAD
-	k, _ := key.NewRandConsensusKeys()
-	red := reduction.New()
-	red.Round = uint64(1)
-	red.Step = uint8(2)
-	red.BlockHash, _ = crypto.RandEntropy(32)
-=======
 	red, k := newBasicReduction()
->>>>>>> 7d6c65aa
 	red.PubKeyBLS = k.BLSPubKeyBytes
 	signed, err := reduction.Sign(red, k)
 	assert.NoError(t, err)
@@ -106,15 +90,7 @@
 }
 
 func TestSignBuffer(t *testing.T) {
-<<<<<<< HEAD
-	k, _ := key.NewRandConsensusKeys()
-	red := reduction.New()
-	red.Round = uint64(1)
-	red.Step = uint8(2)
-	red.BlockHash, _ = crypto.RandEntropy(32)
-=======
 	red, k := newBasicReduction()
->>>>>>> 7d6c65aa
 
 	b := new(bytes.Buffer)
 	assert.NoError(t, header.MarshalSignableVote(b, red.Header))
@@ -144,8 +120,8 @@
 	return reduction.MockReduction(k, blockHash, round, step)
 }
 
-func newBasicReduction() (*reduction.Reduction, user.Keys) {
-	k, _ := user.NewRandKeys()
+func newBasicReduction() (*reduction.Reduction, key.ConsensusKeys) {
+	k, _ := key.NewRandConsensusKeys()
 	red := reduction.New()
 	red.Round = uint64(1)
 	red.Step = uint8(2)
