package reduction

import (
	"bytes"

<<<<<<< HEAD
	"github.com/dusk-network/dusk-blockchain/pkg/p2p/wire/encoding"
=======
	"github.com/dusk-network/dusk-blockchain/pkg/core/consensus/header"
	"github.com/dusk-network/dusk-blockchain/pkg/p2p/wire"
	"github.com/dusk-network/dusk-blockchain/pkg/p2p/wire/encoding"
	"github.com/dusk-network/dusk-crypto/bls"
	"github.com/dusk-network/dusk-wallet/key"
	"golang.org/x/crypto/ed25519"
>>>>>>> 33b935e4
)

type (
	// Reduction represents a provisioner vote during the Block Reduction phase of
	// the consensus.
	Reduction struct {
		SignedHash []byte
	}
)

// New returns and empty Reduction event.
func New() *Reduction {
	return &Reduction{
		SignedHash: make([]byte, 33),
	}
}

// Unmarshal unmarshals the buffer into a Reduction event.
func Unmarshal(r *bytes.Buffer, bev *Reduction) error {
	bev.SignedHash = make([]byte, 33)
	if err := encoding.ReadBLS(r, bev.SignedHash); err != nil {
		return err
	}

	return nil
}

// Marshal a Reduction event into a buffer.
func Marshal(r *bytes.Buffer, bev Reduction) error {
	if err := encoding.WriteBLS(r, bev.SignedHash); err != nil {
		return err
	}

	return nil
}

func UnmarshalVoteSet(r *bytes.Buffer) ([]Reduction, error) {
	length, err := encoding.ReadVarInt(r)
	if err != nil {
		return nil, err
	}

	evs := make([]Reduction, length)
	for i := uint64(0); i < length; i++ {
		rev := New()
		if err := Unmarshal(r, rev); err != nil {
			return nil, err
		}

		evs[i] = *rev
	}

	return evs, nil
}

// MarshalVoteSet marshals a slice of Reduction events to a buffer.
func MarshalVoteSet(r *bytes.Buffer, evs []Reduction) error {
	if err := encoding.WriteVarInt(r, uint64(len(evs))); err != nil {
		return err
	}

	for _, event := range evs {
		if err := Marshal(r, event); err != nil {
			return err
		}
	}

	return nil
}

<<<<<<< HEAD
// TODO: sign in the consensus.Consensus
// SignBuffer is a shortcut to BLS
/*
func SignBuffer(buf *bytes.Buffer, keys user.Keys) error {
=======
// SignBuffer is a shortcut to BLS and ED25519 sign a reduction message
func SignBuffer(buf *bytes.Buffer, keys key.ConsensusKeys) error {
>>>>>>> 33b935e4
	e := New()
	if err := Unmarshal(buf, e); err != nil {
		return err
	}

<<<<<<< HEAD
=======
	*buf = *signed
	return nil
}

// Sign adds the BLS and Ed25519 signatures to a Reduction event.
func Sign(e *Reduction, keys key.ConsensusKeys) (*bytes.Buffer, error) {
>>>>>>> 33b935e4
	if err := BlsSign(e, keys); err != nil {
		return nil, err
	}

<<<<<<< HEAD
	*buf = *signed
=======
	outbuf := new(bytes.Buffer)
	unMarshaller := NewUnMarshaller()
	if err := unMarshaller.Marshal(outbuf, e); err != nil {
		return nil, err
	}

	signature := ed25519.Sign(*keys.EdSecretKey, outbuf.Bytes())
	signed := new(bytes.Buffer)
	if err := encoding.Write512(signed, signature); err != nil {
		return nil, err
	}

	if err := encoding.Write256(signed, keys.EdPubKeyBytes); err != nil {
		return nil, err
	}

	if _, err := signed.Write(outbuf.Bytes()); err != nil {
		return nil, err
	}

	return signed, nil
}

// BlsSign is a shortcut to create a BLS signature of a reduction vote and fill the
// proper field in Reduction struct
func BlsSign(ev *Reduction, keys key.ConsensusKeys) error {
	buf := new(bytes.Buffer)

	if err := header.MarshalSignableVote(buf, ev.Header); err != nil {
		return err
	}

	signedHash, err := bls.Sign(keys.BLSSecretKey, keys.BLSPubKey, buf.Bytes())
	if err != nil {
		return err
	}
	ev.SignedHash = signedHash.Compress()
	ev.PubKeyBLS = keys.BLSPubKeyBytes
>>>>>>> 33b935e4
	return nil
}
*/<|MERGE_RESOLUTION|>--- conflicted
+++ resolved
@@ -3,16 +3,7 @@
 import (
 	"bytes"
 
-<<<<<<< HEAD
 	"github.com/dusk-network/dusk-blockchain/pkg/p2p/wire/encoding"
-=======
-	"github.com/dusk-network/dusk-blockchain/pkg/core/consensus/header"
-	"github.com/dusk-network/dusk-blockchain/pkg/p2p/wire"
-	"github.com/dusk-network/dusk-blockchain/pkg/p2p/wire/encoding"
-	"github.com/dusk-network/dusk-crypto/bls"
-	"github.com/dusk-network/dusk-wallet/key"
-	"golang.org/x/crypto/ed25519"
->>>>>>> 33b935e4
 )
 
 type (
@@ -81,77 +72,4 @@
 	}
 
 	return nil
-}
-
-<<<<<<< HEAD
-// TODO: sign in the consensus.Consensus
-// SignBuffer is a shortcut to BLS
-/*
-func SignBuffer(buf *bytes.Buffer, keys user.Keys) error {
-=======
-// SignBuffer is a shortcut to BLS and ED25519 sign a reduction message
-func SignBuffer(buf *bytes.Buffer, keys key.ConsensusKeys) error {
->>>>>>> 33b935e4
-	e := New()
-	if err := Unmarshal(buf, e); err != nil {
-		return err
-	}
-
-<<<<<<< HEAD
-=======
-	*buf = *signed
-	return nil
-}
-
-// Sign adds the BLS and Ed25519 signatures to a Reduction event.
-func Sign(e *Reduction, keys key.ConsensusKeys) (*bytes.Buffer, error) {
->>>>>>> 33b935e4
-	if err := BlsSign(e, keys); err != nil {
-		return nil, err
-	}
-
-<<<<<<< HEAD
-	*buf = *signed
-=======
-	outbuf := new(bytes.Buffer)
-	unMarshaller := NewUnMarshaller()
-	if err := unMarshaller.Marshal(outbuf, e); err != nil {
-		return nil, err
-	}
-
-	signature := ed25519.Sign(*keys.EdSecretKey, outbuf.Bytes())
-	signed := new(bytes.Buffer)
-	if err := encoding.Write512(signed, signature); err != nil {
-		return nil, err
-	}
-
-	if err := encoding.Write256(signed, keys.EdPubKeyBytes); err != nil {
-		return nil, err
-	}
-
-	if _, err := signed.Write(outbuf.Bytes()); err != nil {
-		return nil, err
-	}
-
-	return signed, nil
-}
-
-// BlsSign is a shortcut to create a BLS signature of a reduction vote and fill the
-// proper field in Reduction struct
-func BlsSign(ev *Reduction, keys key.ConsensusKeys) error {
-	buf := new(bytes.Buffer)
-
-	if err := header.MarshalSignableVote(buf, ev.Header); err != nil {
-		return err
-	}
-
-	signedHash, err := bls.Sign(keys.BLSSecretKey, keys.BLSPubKey, buf.Bytes())
-	if err != nil {
-		return err
-	}
-	ev.SignedHash = signedHash.Compress()
-	ev.PubKeyBLS = keys.BLSPubKeyBytes
->>>>>>> 33b935e4
-	return nil
-}
-*/+}