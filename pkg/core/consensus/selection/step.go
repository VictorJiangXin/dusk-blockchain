--- conflicted
+++ resolved
@@ -9,7 +9,6 @@
 	"github.com/dusk-network/dusk-blockchain/pkg/core/candidate"
 	"github.com/dusk-network/dusk-blockchain/pkg/core/consensus/blockgenerator"
 	"github.com/dusk-network/dusk-blockchain/pkg/core/consensus/header"
-	"github.com/dusk-network/dusk-blockchain/pkg/util/nativeutils/eventbus"
 
 	"github.com/dusk-network/dusk-blockchain/pkg/core/consensus"
 	"github.com/dusk-network/dusk-blockchain/pkg/core/consensus/key"
@@ -40,12 +39,7 @@
 	next        consensus.Phase
 	keys        key.Keys
 
-<<<<<<< HEAD
-	id                uint32
-	internalScoreChan chan message.Message
-=======
 	g blockgenerator.BlockGenerator
->>>>>>> 973c5fd2
 }
 
 // New creates and launches the component which responsibility is to validate
@@ -79,14 +73,6 @@
 		}
 	}
 
-	// the internalScoreChan is the channel where the BlockGenerator of this
-	// node publishes the score. This channel needs to be active solely during
-	// the selection
-	internalScoreChan := make(chan message.Message, 1)
-	lstnr := eventbus.NewSafeChanListener(internalScoreChan)
-	selector.id = e.EventBus.Subscribe(topics.ScoreEvent, lstnr)
-	selector.internalScoreChan = internalScoreChan
-
 	return selector
 }
 
@@ -127,22 +113,6 @@
 
 // Run executes the logic for this phase
 // In this case the selection listens to new Score/Candidate messages
-<<<<<<< HEAD
-func (p *Phase) Run(ctx context.Context, queue *consensus.Queue, evChan chan message.Message, r consensus.RoundUpdate, step uint8) consensus.PhaseFn {
-
-	tlog := getLog(r.Round, step)
-	tlog.Traceln("starting selection")
-
-	// at the end of this selection, we unsubscribe from the eventbus and let
-	// eventual internal score be discarded
-	defer func() {
-		//TODO: Run Unsubscribe on phase teardown
-		// Or Subscribe before again Selection
-		// p.EventBus.Unsubscribe(topics.ScoreEvent, p.id)
-
-		tlog.Traceln("ending selection")
-	}()
-=======
 func (p *Phase) Run(parentCtx context.Context, queue *consensus.Queue, evChan chan message.Message, r consensus.RoundUpdate, step uint8) consensus.PhaseFn {
 
 	ctx, cancel := context.WithCancel(parentCtx)
@@ -153,7 +123,6 @@
 	// it gets generated
 	internalScoreChan := make(chan message.Message, 1)
 	go p.generateCandidate(ctx, r, step, internalScoreChan)
->>>>>>> 973c5fd2
 
 	p.handler = NewScoreHandler(p.provisioner)
 	timeoutChan := time.After(p.timeout)
@@ -165,7 +134,7 @@
 
 	for {
 		select {
-		case internalScoreResult := <-p.internalScoreChan:
+		case internalScoreResult := <-internalScoreChan:
 			p.collectScore(ctx, internalScoreResult.Payload().(message.Score))
 		case ev := <-evChan:
 			if shouldProcess(ev, r.Round, step, queue) {
@@ -175,9 +144,6 @@
 		case <-timeoutChan:
 			return p.endSelection(r.Round, step)
 		case <-ctx.Done():
-			// Or Subscribe before again Selection
-			p.EventBus.Unsubscribe(topics.ScoreEvent, p.id)
-
 			// preventing timeout leakage
 			go func() {
 				<-timeoutChan
