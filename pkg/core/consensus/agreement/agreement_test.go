--- conflicted
+++ resolved
@@ -83,13 +83,8 @@
 // Test that the agreement component properly sends out an Agreement message, upon
 // receiving a ReductionResult event.
 func TestSendAgreement(t *testing.T) {
-<<<<<<< HEAD
-	committeeMock, _ := MockCommittee(3, true, 3)
-	eb, broker, _ := initAgreement(committeeMock)
-=======
 	committeeMock, _ := agreement.MockCommittee(3, true, 3)
 	eb, _ := initAgreement(committeeMock)
->>>>>>> 7644a48a
 
 	streamer := helper.NewSimpleStreamer()
 	eb.SubscribeStream(string(topics.Gossip), streamer)
@@ -97,20 +92,13 @@
 
 	// Initiate the sending of an agreement message
 	hash, _ := crypto.RandEntropy(32)
-<<<<<<< HEAD
 	buf := new(bytes.Buffer)
 	if err := encoding.WriteUint64(buf, binary.LittleEndian, 1); err != nil {
 		t.Fatal(err)
 	}
 
 	buf.ReadFrom(reduction.MockVoteSetBuffer(hash, 1, 2, 10))
-	if err := broker.sendAgreement(buf); err != nil {
-		panic(err)
-	}
-=======
-	buf := reduction.MockVoteSetBuffer(hash, 1, 2, 10)
 	eb.Publish(msg.ReductionResultTopic, buf)
->>>>>>> 7644a48a
 
 	// There should now be an agreement message in the streamer
 	_, err := streamer.Read()
