--- conflicted
+++ resolved
@@ -19,40 +19,13 @@
 	"gitlab.dusk.network/dusk-core/dusk-go/pkg/p2p/wire/topics"
 )
 
-<<<<<<< HEAD
-func mockConfig(t *testing.T) func() {
-	storeDir, err := ioutil.TempDir(os.TempDir(), "agreement_test")
-	if err != nil {
-		t.Fatal(err.Error())
-	}
-
-	r := cfg.Registry{}
-	r.Performance.AccumulatorWorkers = 4
-	cfg.Mock(&r)
-
-	return func() {
-		os.RemoveAll(storeDir)
-	}
-}
-
 // Test that the agreement component emits a round update on startup.
-func TestInitBroker(t *testing.T) {
-	fn := mockConfig(t)
-	defer fn()
-
-	committeeMock, _ := agreement.MockCommittee(2, true, 2)
-	bus := wire.NewEventBus()
-	roundChan := consensus.InitRoundUpdate(bus)
-
-	agreement.Launch(bus, committeeMock, user.Keys{}, 1)
-=======
 func TestInitBroker(t *testing.T) {
 	committeeMock, k := MockCommittee(2, true, 2)
 	bus := wire.NewEventBus()
 	roundChan := consensus.InitRoundUpdate(bus)
 
 	LaunchAgreement(bus, committeeMock, k[0], 1)
->>>>>>> a7bfd19c
 
 	round := <-roundChan
 	assert.Equal(t, uint64(1), round)
@@ -61,10 +34,6 @@
 // Test the accumulation of agreement events. It should result in the agreement component
 // publishing a round update.
 func TestBroker(t *testing.T) {
-<<<<<<< HEAD
-	fn := mockConfig(t)
-	defer fn()
-
 	committeeMock, keys := agreement.MockCommittee(2, true, 2)
 	eb, roundChan := initAgreement(committeeMock)
 
@@ -74,30 +43,16 @@
 
 	round := <-roundChan
 	assert.Equal(t, uint64(2), round)
-=======
-	committeeMock, keys := MockCommittee(2, true, 2)
-	tc := collectAgreements(committeeMock, keys, 2)
-	round := <-tc.roundChan
-	assert.Equal(t, tc.round+1, round)
->>>>>>> a7bfd19c
 }
 
 // Test that the agreement component does not emit a round update if it doesn't get
 // the desired amount of events.
 func TestNoQuorum(t *testing.T) {
-<<<<<<< HEAD
-	fn := mockConfig(t)
-	defer fn()
-
 	committeeMock, keys := agreement.MockCommittee(3, true, 3)
 	eb, roundChan := initAgreement(committeeMock)
 	hash, _ := crypto.RandEntropy(32)
 	eb.Publish(string(topics.Agreement), agreement.MockAgreement(hash, 1, 2, keys))
 	eb.Publish(string(topics.Agreement), agreement.MockAgreement(hash, 1, 2, keys))
-=======
-	committeeMock, keys := MockCommittee(3, true, 3)
-	tc := collectAgreements(committeeMock, keys, 2)
->>>>>>> a7bfd19c
 
 	select {
 	case <-tc.roundChan:
@@ -105,29 +60,14 @@
 	case <-time.After(100 * time.Millisecond):
 		// all good
 	}
-<<<<<<< HEAD
-=======
-
-	_ = tc.broker.filter.Collect(MockAgreement(tc.hash, tc.round, tc.step, keys))
-	round := <-tc.roundChan
-	assert.Equal(t, uint64(2), round)
->>>>>>> a7bfd19c
 }
 
 // Test that events, which contain a sender that is unknown to the committee, are skipped.
 func TestSkipNoMember(t *testing.T) {
-<<<<<<< HEAD
-	fn := mockConfig(t)
-	defer fn()
-
 	committeeMock, keys := agreement.MockCommittee(1, false, 2)
 	eb, roundChan := initAgreement(committeeMock)
 	hash, _ := crypto.RandEntropy(32)
 	eb.Publish(string(topics.Agreement), agreement.MockAgreement(hash, 1, 2, keys))
-=======
-	committeeMock, keys := MockCommittee(1, false, 2)
-	tc := collectAgreements(committeeMock, keys, 1)
->>>>>>> a7bfd19c
 
 	select {
 	case <-tc.roundChan:
@@ -140,14 +80,8 @@
 // Test that the agreement component properly sends out an Agreement message, upon
 // receiving a ReductionResult event.
 func TestSendAgreement(t *testing.T) {
-
-<<<<<<< HEAD
 	committeeMock, _ := agreement.MockCommittee(3, true, 3)
 	eb, _ := initAgreement(committeeMock)
-=======
-	committeeMock, _ := MockCommittee(3, true, 3)
-	eb, broker, _ := initAgreement(committeeMock)
->>>>>>> a7bfd19c
 
 	streamer := helper.NewSimpleStreamer()
 	eb.SubscribeStream(string(topics.Gossip), streamer)
@@ -170,35 +104,8 @@
 	}
 }
 
-<<<<<<< HEAD
 // Launch the agreement component, and consume the initial round update that gets emitted.
 func initAgreement(c committee.Foldable) (wire.EventBroker, <-chan uint64) {
-=======
-type testComponents struct {
-	broker    *broker
-	roundChan <-chan uint64
-	hash      []byte
-	round     uint64
-	step      uint8
-}
-
-func collectAgreements(c committee.Foldable, k []user.Keys, nr int) *testComponents {
-	_, broker, roundChan := initAgreement(c)
-	hash, _ := crypto.RandEntropy(32)
-	for i := 0; i < nr; i++ {
-		_ = broker.filter.Collect(MockAgreement(hash, 1, 2, k))
-	}
-	return &testComponents{
-		broker,
-		roundChan,
-		hash,
-		uint64(1),
-		uint8(2),
-	}
-}
-
-func initAgreement(c committee.Foldable) (wire.EventBroker, *broker, <-chan uint64) {
->>>>>>> a7bfd19c
 	bus := wire.NewEventBus()
 	roundChan := consensus.InitRoundUpdate(bus)
 	k, _ := user.NewRandKeys()
