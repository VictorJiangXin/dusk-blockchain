package agreement

import (
	"bytes"

	"github.com/dusk-network/dusk-blockchain/pkg/core/consensus/header"
	"github.com/dusk-network/dusk-blockchain/pkg/core/consensus/user"
	"github.com/dusk-network/dusk-blockchain/pkg/util/nativeutils/sortedset"
	"github.com/dusk-network/dusk-crypto/bls"
	"github.com/dusk-network/dusk-wallet/key"
)

// MockAgreementEvent returns a mocked Agreement Event, to be used for testing purposes.
<<<<<<< HEAD
func MockAgreementEvent(hash []byte, round uint64, step uint8, keys []user.Keys, committee user.VotingCommittee) *Agreement {
	a := New(header.Header{Round: round, Step: step, BlockHash: hash, PubKeyBLS: keys[0].BLSPubKeyBytes})
=======
func MockAgreementEvent(hash []byte, round uint64, step uint8, keys []key.ConsensusKeys, committee user.VotingCommittee) *Agreement {
	a := New()
	a.PubKeyBLS = keys[0].BLSPubKeyBytes
	a.Round = round
	a.Step = step
	a.BlockHash = hash
>>>>>>> 33b935e4

	// generating reduction events (votes) and signing them
	steps := GenVotes(hash, round, step, keys, committee)
	a.VotesPerStep = steps
	buf := new(bytes.Buffer)
	_ = MarshalVotes(buf, a.VotesPerStep)
	sig, _ := bls.Sign(keys[0].BLSSecretKey, keys[0].BLSPubKey, buf.Bytes())
	a.SignedVotes = sig.Compress()
	return a
}

// MockAgreement mocks an Agreement event, and returns the marshalled representation
// of it as a `*bytes.Buffer`.
// NOTE: it does not include the topic
func MockAgreement(hash []byte, round uint64, step uint8, keys []key.ConsensusKeys, committee user.VotingCommittee) *bytes.Buffer {
	buf := new(bytes.Buffer)
	ev := MockAgreementEvent(hash, round, step, keys, committee)
	_ = Marshal(buf, *ev)
	return buf
}

func isEmpty(sv StepVotes) bool {
	return sv.Apk == nil
}

// GenVotes randomly generates a slice of StepVotes with the indicated lenght.
// Albeit random, the generation is consistent with the rules of Votes
<<<<<<< HEAD
func GenVotes(hash []byte, round uint64, step uint8, keys []user.Keys, committee user.VotingCommittee) []StepVotes {
=======
func GenVotes(hash []byte, round uint64, step uint8, keys []key.ConsensusKeys, committee user.VotingCommittee) []*StepVotes {
>>>>>>> 33b935e4
	if len(keys) < 2 {
		panic("At least two votes are required to mock an Agreement")
	}

	sets := make([]sortedset.Set, 2)
	votes := make([]StepVotes, 2)
	for i, k := range keys {

		stepCycle := i % 2
		thisStep := step + uint8(stepCycle)
		stepVote := votes[stepCycle]
		if isEmpty(stepVote) {
			stepVote = *(NewStepVotes())
		}

		h := &header.Header{
			BlockHash: hash,
			Round:     round,
			Step:      thisStep,
			PubKeyBLS: k.BLSPubKeyBytes,
		}

		r := new(bytes.Buffer)
		_ = header.MarshalSignableVote(r, h)
		sigma, _ := bls.Sign(k.BLSSecretKey, k.BLSPubKey, r.Bytes())

		if err := stepVote.Add(sigma.Compress(), k.BLSPubKeyBytes, thisStep); err != nil {
			panic(err)
		}
		sets[stepCycle].Insert(k.BLSPubKeyBytes)
		votes[stepCycle] = stepVote
	}

	for i, sv := range votes {
		sv.BitSet = committee.Bits(sets[i])
	}

	return votes
}<|MERGE_RESOLUTION|>--- conflicted
+++ resolved
@@ -11,18 +11,8 @@
 )
 
 // MockAgreementEvent returns a mocked Agreement Event, to be used for testing purposes.
-<<<<<<< HEAD
-func MockAgreementEvent(hash []byte, round uint64, step uint8, keys []user.Keys, committee user.VotingCommittee) *Agreement {
+func MockAgreementEvent(hash []byte, round uint64, step uint8, keys []key.ConsensusKeys, committee user.VotingCommittee) *Agreement {
 	a := New(header.Header{Round: round, Step: step, BlockHash: hash, PubKeyBLS: keys[0].BLSPubKeyBytes})
-=======
-func MockAgreementEvent(hash []byte, round uint64, step uint8, keys []key.ConsensusKeys, committee user.VotingCommittee) *Agreement {
-	a := New()
-	a.PubKeyBLS = keys[0].BLSPubKeyBytes
-	a.Round = round
-	a.Step = step
-	a.BlockHash = hash
->>>>>>> 33b935e4
-
 	// generating reduction events (votes) and signing them
 	steps := GenVotes(hash, round, step, keys, committee)
 	a.VotesPerStep = steps
@@ -49,11 +39,7 @@
 
 // GenVotes randomly generates a slice of StepVotes with the indicated lenght.
 // Albeit random, the generation is consistent with the rules of Votes
-<<<<<<< HEAD
-func GenVotes(hash []byte, round uint64, step uint8, keys []user.Keys, committee user.VotingCommittee) []StepVotes {
-=======
-func GenVotes(hash []byte, round uint64, step uint8, keys []key.ConsensusKeys, committee user.VotingCommittee) []*StepVotes {
->>>>>>> 33b935e4
+func GenVotes(hash []byte, round uint64, step uint8, keys []key.ConsensusKeys, committee user.VotingCommittee) []StepVotes {
 	if len(keys) < 2 {
 		panic("At least two votes are required to mock an Agreement")
 	}
