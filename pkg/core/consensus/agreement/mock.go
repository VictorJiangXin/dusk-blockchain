--- conflicted
+++ resolved
@@ -12,9 +12,8 @@
 )
 
 // MockAgreementEvent returns a mocked Agreement Event, to be used for testing purposes.
-<<<<<<< HEAD
 // It includes a vararg iterativeIdx to help avoiding duplicates when testing
-func MockAgreementEvent(hash []byte, round uint64, step uint8, keys []user.Keys, committee user.VotingCommittee, iterativeIdx ...int) *Agreement {
+func MockAgreementEvent(hash []byte, round uint64, step uint8, keys []key.ConsensusKeys, committee user.VotingCommittee, iterativeIdx ...int) *Agreement {
 
 	idx := 0
 	if len(iterativeIdx) != 0 {
@@ -26,10 +25,6 @@
 	}
 
 	a := New(header.Header{Round: round, Step: step, BlockHash: hash, PubKeyBLS: keys[idx].BLSPubKeyBytes})
-=======
-func MockAgreementEvent(hash []byte, round uint64, step uint8, keys []key.ConsensusKeys, committee user.VotingCommittee) *Agreement {
-	a := New(header.Header{Round: round, Step: step, BlockHash: hash, PubKeyBLS: keys[0].BLSPubKeyBytes})
->>>>>>> a98265c7
 	// generating reduction events (votes) and signing them
 	steps := GenVotes(hash, round, step, keys, committee)
 
@@ -50,7 +45,7 @@
 }
 
 // MockWire creates a buffer representing an Agreement travelling to other Provisioners
-func MockWire(hash []byte, round uint64, step uint8, keys []user.Keys, committee user.VotingCommittee, i ...int) *bytes.Buffer {
+func MockWire(hash []byte, round uint64, step uint8, keys []key.ConsensusKeys, committee user.VotingCommittee, i ...int) *bytes.Buffer {
 	ev := MockAgreementEvent(hash, round, step, keys, committee, i...)
 
 	buf := new(bytes.Buffer)
@@ -66,14 +61,9 @@
 
 // MockAgreement mocks an Agreement event, and returns the marshalled representation
 // of it as a `*bytes.Buffer`.
-<<<<<<< HEAD
 // The `i` parameter is used to diversify the mocks to avoid duplicates
 // NOTE: it does not include the topic nor the Header
-func MockAgreement(hash []byte, round uint64, step uint8, keys []user.Keys, committee user.VotingCommittee, i ...int) *bytes.Buffer {
-=======
-// NOTE: it does not include the topic
-func MockAgreement(hash []byte, round uint64, step uint8, keys []key.ConsensusKeys, committee user.VotingCommittee) *bytes.Buffer {
->>>>>>> a98265c7
+func MockAgreement(hash []byte, round uint64, step uint8, keys []key.ConsensusKeys, committee user.VotingCommittee, i ...int) *bytes.Buffer {
 	buf := new(bytes.Buffer)
 	ev := MockAgreementEvent(hash, round, step, keys, committee, i...)
 	_ = Marshal(buf, *ev)
@@ -81,7 +71,7 @@
 }
 
 // MockConsensusEvent mocks a consensus.Event with an Agreement payload.
-func MockConsensusEvent(hash []byte, round uint64, step uint8, keys []user.Keys, committee user.VotingCommittee, i ...int) consensus.Event {
+func MockConsensusEvent(hash []byte, round uint64, step uint8, keys []key.ConsensusKeys, committee user.VotingCommittee, i ...int) consensus.Event {
 	aev := MockAgreementEvent(hash, round, step, keys, committee, i...)
 	hdr := aev.Header
 
@@ -96,11 +86,7 @@
 
 // GenVotes randomly generates a slice of StepVotes with the indicated lenght.
 // Albeit random, the generation is consistent with the rules of Votes
-<<<<<<< HEAD
-func GenVotes(hash []byte, round uint64, step uint8, keys []user.Keys, committee user.VotingCommittee) []*StepVotes {
-=======
-func GenVotes(hash []byte, round uint64, step uint8, keys []key.ConsensusKeys, committee user.VotingCommittee) []StepVotes {
->>>>>>> a98265c7
+func GenVotes(hash []byte, round uint64, step uint8, keys []key.ConsensusKeys, committee user.VotingCommittee) []*StepVotes {
 	if len(keys) < 2 {
 		panic("At least two votes are required to mock an Agreement")
 	}
