package payload_test

import (
	"bytes"
	"testing"

	"github.com/stretchr/testify/assert"
	"gitlab.dusk.network/dusk-core/dusk-go/pkg/p2p/wire/payload"

	"gitlab.dusk.network/dusk-core/dusk-go/pkg/p2p/wire/payload/consensusmsg"

	"gitlab.dusk.network/dusk-core/dusk-go/pkg/crypto"
)

func TestMsgConsensusEncodeDecode(t *testing.T) {
	// Make dummy data
	sigBLS, err := crypto.RandEntropy(33)
	if err != nil {
		t.Fatal(err)
	}

	byte32, err := crypto.RandEntropy(32)
	if err != nil {
		t.Fatal(err)
	}

	sigEd, err := crypto.RandEntropy(64)
	if err != nil {
		t.Fatal(err)
	}

	// Block Agreement
	var votes []*consensusmsg.Vote
	for i := 0; i < 5; i++ {
		vote, err := consensusmsg.NewVote(byte32, byte32, sigBLS, 1)
		if err != nil {
			t.Fatal(err)
		}

		votes = append(votes, vote)
	}

	pl, err := consensusmsg.NewBlockAgreement(byte32, votes)
	if err != nil {
		t.Fatal(err)
	}

	msg, err := payload.NewMsgConsensus(10000, 29000, byte32, 1, sigEd, byte32, pl)
	if err != nil {
		t.Fatal(err)
	}

	buf := new(bytes.Buffer)
	if err := msg.Encode(buf); err != nil {
		t.Fatal(err)
	}

	msg2 := &payload.MsgConsensus{}
	if err := msg2.Decode(buf); err != nil {
		t.Fatal(err)
	}

	assert.Equal(t, msg, msg2)

<<<<<<< HEAD
	// Reduction
	pl2, err := consensusmsg.NewReduction(sigBLS, byte32, byte32)
=======
	// Block Reduction
	pl2, err := consensusmsg.NewBlockReduction(byte32, sigBLS, byte32)
>>>>>>> 5ed1496f
	if err != nil {
		t.Fatal(err)
	}

	msg3, err := payload.NewMsgConsensus(10000, 29000, byte32, 1, sigEd, byte32, pl2)
	if err != nil {
		t.Fatal(err)
	}

	buf2 := new(bytes.Buffer)
	if err := msg3.Encode(buf2); err != nil {
		t.Fatal(err)
	}

	msg4 := &payload.MsgConsensus{}
	if err := msg4.Decode(buf2); err != nil {
		t.Fatal(err)
	}

	assert.Equal(t, msg3, msg4)

	// Signature Set Candidate
	var votes2 []*consensusmsg.Vote
	for i := 0; i < 5; i++ {
		vote, err := consensusmsg.NewVote(byte32, byte32, sigBLS, 1)
		if err != nil {
			t.Fatal(err)
		}

		votes2 = append(votes2, vote)
	}

	pl3, err := consensusmsg.NewSigSetCandidate(byte32, votes2)
	if err != nil {
		t.Fatal(err)
	}

	msg5, err := payload.NewMsgConsensus(10000, 29000, byte32, 1, sigEd, byte32, pl3)
	if err != nil {
		t.Fatal(err)
	}

	buf3 := new(bytes.Buffer)
	if err := msg5.Encode(buf3); err != nil {
		t.Fatal(err)
	}

	msg6 := &payload.MsgConsensus{}
	if err := msg6.Decode(buf3); err != nil {
		t.Fatal(err)
	}

	assert.Equal(t, msg5, msg6)

<<<<<<< HEAD
	// Signature Set Vote
	pl4, err := consensusmsg.NewSigSetVote(byte32, byte32, sigBLS, byte32)
=======
	// Signature Set Reduction
	pl4, err := consensusmsg.NewSigSetReduction(byte32, byte32, sigBLS, byte32)
>>>>>>> 5ed1496f
	if err != nil {
		t.Fatal(err)
	}

	msg7, err := payload.NewMsgConsensus(10000, 29000, byte32, 1, sigEd, byte32, pl4)
	if err != nil {
		t.Fatal(err)
	}

	buf4 := new(bytes.Buffer)
	if err := msg7.Encode(buf4); err != nil {
		t.Fatal(err)
	}

	msg8 := &payload.MsgConsensus{}
	if err := msg8.Decode(buf4); err != nil {
		t.Fatal(err)
	}

	assert.Equal(t, msg7, msg8)

	// Signature Set Agreement
	var votes3 []*consensusmsg.Vote
	for i := 0; i < 5; i++ {
		vote, err := consensusmsg.NewVote(byte32, byte32, sigBLS, 1)
		if err != nil {
			t.Fatal(err)
		}

		votes3 = append(votes3, vote)
	}

	pl5, err := consensusmsg.NewSigSetAgreement(byte32, byte32, votes3)
	if err != nil {
		t.Fatal(err)
	}

	msg9, err := payload.NewMsgConsensus(10000, 29000, byte32, 1, sigEd, byte32, pl5)
	if err != nil {
		t.Fatal(err)
	}

	buf5 := new(bytes.Buffer)
	if err := msg9.Encode(buf5); err != nil {
		t.Fatal(err)
	}

	msg10 := &payload.MsgConsensus{}
	if err := msg10.Decode(buf5); err != nil {
		t.Fatal(err)
	}

	assert.Equal(t, msg9, msg10)
}

func TestMsgConsensusChecks(t *testing.T) {
	byte32, err := crypto.RandEntropy(32)
	if err != nil {
		t.Fatal(err)
	}

	wrongByte32, err := crypto.RandEntropy(33)
	if err != nil {
		t.Fatal(err)
	}

	if _, err := payload.NewMsgConsensus(10000, 29000, wrongByte32, 1, byte32, byte32, nil); err == nil {
		t.Fatal("check for prevblockhash did not work")
	}

	if _, err := payload.NewMsgConsensus(10000, 29000, byte32, 1, wrongByte32, byte32, nil); err == nil {
		t.Fatal("check for sig did not work")
	}

	if _, err := payload.NewMsgConsensus(10000, 29000, byte32, 1, byte32, wrongByte32, nil); err == nil {
		t.Fatal("check for pk did not work")
	}
}<|MERGE_RESOLUTION|>--- conflicted
+++ resolved
@@ -62,13 +62,8 @@
 
 	assert.Equal(t, msg, msg2)
 
-<<<<<<< HEAD
-	// Reduction
-	pl2, err := consensusmsg.NewReduction(sigBLS, byte32, byte32)
-=======
 	// Block Reduction
 	pl2, err := consensusmsg.NewBlockReduction(byte32, sigBLS, byte32)
->>>>>>> 5ed1496f
 	if err != nil {
 		t.Fatal(err)
 	}
@@ -123,13 +118,8 @@
 
 	assert.Equal(t, msg5, msg6)
 
-<<<<<<< HEAD
-	// Signature Set Vote
-	pl4, err := consensusmsg.NewSigSetVote(byte32, byte32, sigBLS, byte32)
-=======
 	// Signature Set Reduction
 	pl4, err := consensusmsg.NewSigSetReduction(byte32, byte32, sigBLS, byte32)
->>>>>>> 5ed1496f
 	if err != nil {
 		t.Fatal(err)
 	}
