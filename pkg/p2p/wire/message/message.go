package message

import (
	"bytes"
	"errors"
	"fmt"
	"strings"

	"github.com/dusk-network/dusk-blockchain/pkg/core/data/ipc/transactions"
	"github.com/dusk-network/dusk-blockchain/pkg/p2p/wire/message/payload"
	"github.com/dusk-network/dusk-blockchain/pkg/p2p/wire/topics"
)

// EMPTY represents a empty message, used by the StopConsensus call
const EMPTY = "EMPTY"

// SafeBuffer is a byte.Buffer wrapper that let the Buffer implement
// Safe
type SafeBuffer struct {
	bytes.Buffer
}

// Copy complies with payload.Safe interface. It returns a deep copy of
// the buffer safe to publish to multiple subscribers
func (s SafeBuffer) Copy() payload.Safe {
	bin := make([]byte, s.Len())
	copy(bin, s.Bytes())
	b := bytes.NewBuffer(bin)
	return SafeBuffer{*b}
}

// Message is the core of the message-oriented architecture of the node. It is
// particularly important within the consensus, but in practice any component
// ends up dealing with it. It encapsulates the data exchanged by different
// nodes as well as internal components. The Message transits inside of the
// eventbus and is de- serialized through the Gossip procedure
type Message interface {
	Category() topics.Topic
	Payload() payload.Safe
	Equal(Message) bool
	Id() []byte
<<<<<<< HEAD

	// CachedBinary returns the marshaled form of this Payload as cached during
	// the unmarshaling of incoming messages. In case the message has been
	// created internally and never serialized, this should return an empty buffer
	CachedBinary() bytes.Buffer
=======
	Header() []byte
>>>>>>> 0560dc63
}

// Serializable allows to set a payload
type Serializable interface {
	SetPayload(payload.Safe)
}

// SerializableMessage is a Serializable and a Message
type SerializableMessage interface {
	Message
	Serializable
}

// simple is a utility struct that encapsulates the data received by another
// peer and provides protocol-level unmarshaling. It is intended to be
// immutable but also lazy, and therefore it includes the capability to cache the
// Marshaled form
type simple struct {
	// category is normally equivalent to the topic, but can sometimes differ
	// since it actually describes the type of the Payload rather than the
	// subject of the pubsub queue it would be published to (i.e. Gossip)
	category topics.Topic
	// Payload carries the payload of the message, if it can be parsed at
	// protocol level
	payload payload.Safe
	// cached marshaled form with Category
	marshaled *bytes.Buffer
	// header used as metadata (e.g kadcast.height)
	header []byte
}

// Clone creates a new Message which carries a copy of the payload
func Clone(m Message) (Message, error) {
	b := m.CachedBinary()
	if m.Payload() == nil {
		return nil, fmt.Errorf("could not clone message, topic: %s", m.Category())
	}
	return simple{
		category:  m.Category(),
		marshaled: &b,
		payload:   m.Payload().Copy(),
	}, nil
}

// CachedBinary complies with the Message method for returning the
// marshaled form of the message if available
func (m simple) CachedBinary() bytes.Buffer {
	if m.marshaled != nil {
		return *m.marshaled
	}

	return bytes.Buffer{}
}

func (m simple) String() string {
	var sb strings.Builder
	_, _ = sb.WriteString("category: ")
	_, _ = sb.WriteString(m.category.String())
	_, _ = sb.WriteString("\n")
	_, _ = sb.WriteString("payload: [\n")
	if m.payload == nil {
		_, _ = sb.WriteString("<payload is nil>")
	} else {
		str, ok := m.payload.(fmt.Stringer)
		if ok {
			_, _ = sb.WriteString(str.String())
		} else {
			_, _ = sb.WriteString("<payload is non-empty but not a Stringer>")
		}
	}
	_, _ = sb.WriteString("\n]\n")
	_, _ = sb.WriteString("\n")
	return sb.String()

}

func (m simple) Header() []byte {
	return m.header
}

// Id is the Id the Message
// nolint:golint
func (m simple) Id() []byte {
	if m.marshaled == nil {
		buf, err := Marshal(m)
		if err != nil {
			panic(err)
		}
		m.marshaled = &buf
	}
	return m.marshaled.Bytes()
}

func (m simple) Category() topics.Topic {
	return m.category
}

func (m simple) Payload() payload.Safe {
	return m.payload
}

func (m *simple) SetPayload(payload payload.Safe) {
	m.payload = payload
}

func (m simple) Equal(other Message) bool {
	msg, ok := other.(*simple)
	return ok && bytes.Equal(msg.marshaled.Bytes(), msg.marshaled.Bytes())
}

// New creates a new Message
<<<<<<< HEAD
func New(top topics.Topic, p interface{}) Message {
	var safePayload payload.Safe
	switch t := p.(type) {
	case uint:
		safePayload = uwrap(t)
	case uint8:
		safePayload = uwrap8(t)
	case uint16:
		safePayload = uwrap16(t)
	case uint32:
		safePayload = uwrap32(t)
	case uint64:
		safePayload = uwrap64(t)
	case int:
		safePayload = iwrap(t)
	case int8:
		safePayload = iwrap8(t)
	case int16:
		safePayload = iwrap16(t)
	case int32:
		safePayload = iwrap32(t)
	case int64:
		safePayload = iwrap64(t)
	case bool:
		safePayload = bwrap(t)
	case string:
		safePayload = swrap(t)
	case *bytes.Buffer:
		safePayload = SafeBuffer{*t}
	case bytes.Buffer:
		safePayload = SafeBuffer{t}
	case payload.Safe:
		safePayload = t
	}
=======
func New(t topics.Topic, payload interface{}) Message {
	return &simple{category: t, payload: payload, header: nil}
}

// NewWithHeader creates a new Message with non-nil header
func NewWithHeader(t topics.Topic, payload interface{}, header []byte) Message {
	return &simple{category: t, payload: payload, header: header}
}
>>>>>>> 0560dc63

	return &simple{category: top, payload: safePayload}
}

func (m *simple) initPayloadBuffer(b bytes.Buffer) {
	if m.marshaled == nil {
		m.marshaled = bytes.NewBuffer(b.Bytes())
	}
}

// Unmarshal mutates the buffer by extracting the topic. It create the Message
// by setting the topic and unmarshaling the payload into the proper structure
// It also caches the serialized form within the message
func Unmarshal(b *bytes.Buffer) (Message, error) {
	var err error
	msg := &simple{}
	msg.initPayloadBuffer(*b)

	topic, err := topics.Extract(b)
	if err != nil {
		return nil, err
	}
	msg.category = topic

	switch topic {
	case topics.Block:
		err = UnmarshalBlockMessage(b, msg)
	case topics.GetBlocks:
		err = UnmarshalGetBlocksMessage(b, msg)
	case topics.Inv, topics.GetData:
		err = UnmarshalInvMessage(b, msg)
	case topics.GetCandidate:
		UnmarshalGetCandidateMessage(b, msg)
	case topics.Tx:
		err = UnmarshalTxMessage(b, msg)
	case topics.Candidate:
		err = UnmarshalCandidateMessage(b, msg)
	case topics.Score:
		err = UnmarshalScoreMessage(b, msg)
	case topics.Reduction:
		err = UnmarshalReductionMessage(b, msg)
	case topics.Agreement:
		err = UnmarshalAgreementMessage(b, msg)
	}

	if err != nil {
		return nil, err
	}

	return *msg, nil
}

// Marshal a Message into a buffer. The buffer *does* include its Category (so
// if this is undesired, the client of this call needs to explicitly call
// topics.Extract on the resulting buffer
// TODO: interface - once the Gossip preprocessing is removed from the
// Coordinator, there won't be a need for marshalBuffer
func Marshal(s Message) (bytes.Buffer, error) {
	var buf bytes.Buffer
	// if it is a simple message, first we check if this message carries a
	// cache of its marshaled form first
	m, ok := s.(simple)

	if !ok { // it is not a cacheable message. We simply marshal without caring for any optimization
		if err := marshal(s, &buf); err != nil {
			return bytes.Buffer{}, err
		}
		return buf, nil
	}

	// it is a simple message
	if m.marshaled != nil {
		// the message has cached its marshaled form
		b := *m.marshaled
		return b, nil
	}

	// this message has never been marshaled before
	if err := marshal(m, &buf); err != nil {
		return bytes.Buffer{}, err
	}

	m.initPayloadBuffer(buf)
	return buf, nil
}

// marshal forces the serialization of a Message regardless of its cache
func marshal(s Message, b *bytes.Buffer) error {
	payload := s.Payload()
	if payload == nil {
		*b = s.Category().ToBuffer()
		return nil
	}

	switch payload := payload.(type) {
	case SafeBuffer:
		*b = payload.Buffer

	default:
		if err := marshalMessage(s.Category(), payload, b); err != nil {
			return err
		}
	}

	return topics.Prepend(b, s.Category())
}

// marshalMessage marshals a Message carrying a payload different than a Buffer
func marshalMessage(topic topics.Topic, payload interface{}, buf *bytes.Buffer) error {
	var err error
	switch topic {
	case topics.Tx:
		tx := payload.(transactions.ContractCall)
		err = transactions.Marshal(buf, tx)
	case topics.Candidate:
		candidate := payload.(Candidate)
		err = MarshalCandidate(buf, candidate)
	case topics.Score:
		score := payload.(Score)
		err = MarshalScore(buf, score)
	case topics.Reduction:
		reduction := payload.(Reduction)
		err = MarshalReduction(buf, reduction)
	case topics.Agreement:
		agreement := payload.(Agreement)
		err = MarshalAgreement(buf, agreement)
	default:
		return fmt.Errorf("unsupported marshaling of message type: %v", topic.String())
	}

	if err != nil {
		return err
	}

	return nil
}

type uwrap uint

// ConvU converts a Safe into a uint
func ConvU(p payload.Safe) (uint, error) {
	s, ok := p.(uwrap)
	if !ok {
		return 0, errors.New("payload is not uint")
	}
	return uint(s), nil
}
func (u uwrap) Copy() payload.Safe {
	return u
}

type uwrap8 uint8

// ConvU8 converts a Safe into a uint8
func ConvU8(p payload.Safe) (uint8, error) {
	s, ok := p.(uwrap8)
	if !ok {
		return 0, errors.New("payload is not a uint8")
	}
	return uint8(s), nil
}
func (u uwrap8) Copy() payload.Safe {
	return u
}

type uwrap16 uint16

// ConvU16 converts a Safe into a uint16
func ConvU16(p payload.Safe) (uint16, error) {
	s, ok := p.(uwrap16)
	if !ok {
		return 0, errors.New("payload is not a uint16")
	}
	return uint16(s), nil
}
func (u uwrap16) Copy() payload.Safe {
	return u
}

type uwrap32 uint32

// ConvU32 converts a Safe into a uint32
func ConvU32(p payload.Safe) (uint32, error) {
	s, ok := p.(uwrap32)
	if !ok {
		return 0, errors.New("payload is not a uint32")
	}
	return uint32(s), nil
}
func (u uwrap32) Copy() payload.Safe {
	return u
}

type uwrap64 uint64

// ConvU64 converts a Safe into a uint64
func ConvU64(p payload.Safe) (uint64, error) {
	s, ok := p.(uwrap64)
	if !ok {
		return 0, errors.New("payload is not a uint64")
	}
	return uint64(s), nil
}
func (u uwrap64) Copy() payload.Safe {
	return u
}

type iwrap int

// ConvI converts a Safe into an int
func ConvI(p payload.Safe) (int, error) {
	s, ok := p.(iwrap)
	if !ok {
		return 0, errors.New("payload is not a int")
	}
	return int(s), nil
}

func (u iwrap) Copy() payload.Safe {
	return u
}

type iwrap8 int8

// ConvI8 converts a Safe into an int8
func ConvI8(p payload.Safe) (int8, error) {
	s, ok := p.(iwrap8)
	if !ok {
		return 0, errors.New("payload is not a int8")
	}
	return int8(s), nil
}
func (u iwrap8) Copy() payload.Safe {
	return u
}

type iwrap16 int16

// ConvI16 converts a Safe into an int16
func ConvI16(p payload.Safe) (int16, error) {
	s, ok := p.(iwrap16)
	if !ok {
		return 0, errors.New("payload is not a int16")
	}
	return int16(s), nil
}
func (u iwrap16) Copy() payload.Safe {
	return u
}

type iwrap32 int32

// ConvI32 converts a Safe into an int32
func ConvI32(p payload.Safe) (int32, error) {
	s, ok := p.(iwrap32)
	if !ok {
		return 0, errors.New("payload is not a int32")
	}
	return int32(s), nil
}
func (u iwrap32) Copy() payload.Safe {
	return u
}

type iwrap64 int64

// ConvI64 converts a Safe into an int64
func ConvI64(p payload.Safe) (int64, error) {
	s, ok := p.(iwrap64)
	if !ok {
		return 0, errors.New("payload is not a int64")
	}
	return int64(s), nil
}
func (u iwrap64) Copy() payload.Safe {
	return u
}

type bwrap bool

// ConvBool converts a Safe into a bool
func ConvBool(p payload.Safe) (bool, error) {
	s, ok := p.(bwrap)
	if !ok {
		return false, errors.New("payload is not a string")
	}
	return bool(s), nil
}
func (u bwrap) Copy() payload.Safe {
	return u
}

type swrap string

// ConvStr converts a Safe into an int8
func ConvStr(p payload.Safe) (string, error) {
	s, ok := p.(swrap)
	if !ok {
		return "", errors.New("payload is not a string")
	}
	return string(s), nil
}

func (u swrap) Copy() payload.Safe {
	return u
}<|MERGE_RESOLUTION|>--- conflicted
+++ resolved
@@ -6,6 +6,7 @@
 	"fmt"
 	"strings"
 
+	"github.com/dusk-network/dusk-blockchain/pkg/core/data/block"
 	"github.com/dusk-network/dusk-blockchain/pkg/core/data/ipc/transactions"
 	"github.com/dusk-network/dusk-blockchain/pkg/p2p/wire/message/payload"
 	"github.com/dusk-network/dusk-blockchain/pkg/p2p/wire/topics"
@@ -39,15 +40,13 @@
 	Payload() payload.Safe
 	Equal(Message) bool
 	Id() []byte
-<<<<<<< HEAD
 
 	// CachedBinary returns the marshaled form of this Payload as cached during
 	// the unmarshaling of incoming messages. In case the message has been
 	// created internally and never serialized, this should return an empty buffer
 	CachedBinary() bytes.Buffer
-=======
+
 	Header() []byte
->>>>>>> 0560dc63
 }
 
 // Serializable allows to set a payload
@@ -158,9 +157,7 @@
 	return ok && bytes.Equal(msg.marshaled.Bytes(), msg.marshaled.Bytes())
 }
 
-// New creates a new Message
-<<<<<<< HEAD
-func New(top topics.Topic, p interface{}) Message {
+func convertToSafePayload(p interface{}) payload.Safe {
 	var safePayload payload.Safe
 	switch t := p.(type) {
 	case uint:
@@ -194,18 +191,20 @@
 	case payload.Safe:
 		safePayload = t
 	}
-=======
-func New(t topics.Topic, payload interface{}) Message {
-	return &simple{category: t, payload: payload, header: nil}
+
+	return safePayload
+}
+
+// New creates a new Message
+func New(top topics.Topic, p interface{}) Message {
+	safePayload := convertToSafePayload(p)
+	return &simple{category: top, payload: safePayload}
 }
 
 // NewWithHeader creates a new Message with non-nil header
 func NewWithHeader(t topics.Topic, payload interface{}, header []byte) Message {
-	return &simple{category: t, payload: payload, header: header}
-}
->>>>>>> 0560dc63
-
-	return &simple{category: top, payload: safePayload}
+	safePayload := convertToSafePayload(payload)
+	return &simple{category: t, payload: safePayload, header: header}
 }
 
 func (m *simple) initPayloadBuffer(b bytes.Buffer) {
@@ -315,6 +314,9 @@
 func marshalMessage(topic topics.Topic, payload interface{}, buf *bytes.Buffer) error {
 	var err error
 	switch topic {
+	case topics.Block:
+		blk := payload.(block.Block)
+		err = MarshalBlock(buf, &blk)
 	case topics.Tx:
 		tx := payload.(transactions.ContractCall)
 		err = transactions.Marshal(buf, tx)
