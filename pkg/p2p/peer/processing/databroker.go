package processing

import (
	"bytes"

	"gitlab.dusk.network/dusk-core/dusk-go/pkg/config"
	"gitlab.dusk.network/dusk-core/dusk-go/pkg/core/block"
	"gitlab.dusk.network/dusk-core/dusk-go/pkg/core/database"
	"gitlab.dusk.network/dusk-core/dusk-go/pkg/core/transactions"
	"gitlab.dusk.network/dusk-core/dusk-go/pkg/p2p/peer/peermsg"
	"gitlab.dusk.network/dusk-core/dusk-go/pkg/p2p/wire"
	"gitlab.dusk.network/dusk-core/dusk-go/pkg/p2p/wire/topics"
)

// DataBroker is a processing unit responsible for handling GetData messages. It
// maintains a connection to the outgoing message queue of the peer it receives this
// message from.
type DataBroker struct {
	db           database.DB
	responseChan chan<- *bytes.Buffer
	rpcBus       *wire.RPCBus
}

// NewDataBroker returns an initialized DataBroker.
func NewDataBroker(db database.DB, rpcBus *wire.RPCBus, responseChan chan<- *bytes.Buffer) *DataBroker {
	return &DataBroker{
		db:           db,
		responseChan: responseChan,
		rpcBus:       rpcBus,
	}
}

// SendItems takes a GetData message from the wire, and iterates through the list,
// sending back each item's complete data to the requesting peer.
func (d *DataBroker) SendItems(m *bytes.Buffer) error {
	msg := &peermsg.Inv{}
	if err := msg.Decode(m); err != nil {
		return err
	}

	for _, obj := range msg.InvList {

		var buf *bytes.Buffer
		switch obj.Type {
		case peermsg.InvTypeBlock:
			// Fetch block from local state. It must be available
			b, err := d.fetchBlock(obj.Hash)
			if err != nil {
				return err
			}

			// Send the block data back to the initiator node as topics.Block msg
			buf, err = marshalBlock(b)
			if err != nil {
				return err
			}
		case peermsg.InvTypeMempoolTx:
			// Try to retireve tx from local mempool state. It might not be
			// available
			txs, err := GetMempoolTxs(d.rpcBus, obj.Hash)
			if err != nil {
				return err
			}

			if len(txs) != 0 {
				// Send topics.Tx with the tx data back to the initiator
				buf, err = marshalTx(txs[0])
				if err != nil {
					return err
				}
			}

			// A txID will not be found in a few situations:
			//
			// - The node has restarted and lost this Tx
			// - The node has recently accepted a block that includes this Tx
			// No action to run in these cases.
		}

<<<<<<< HEAD
		// Fetch block from local state. It must be available
		var b *block.Block
		err := d.db.View(func(t database.Transaction) error {
			var err error
			b, err = t.FetchBlock(obj.Hash)
			return err
		})

		if err != nil {
			return err
=======
		if buf != nil {
			d.responseChan <- buf
>>>>>>> 8ed20a60
		}
	}

	return nil
}

func (d *DataBroker) SendTxsItems() error {

	var maxItemsSent = config.Get().Mempool.MaxInvItems
	if maxItemsSent == 0 {
		// responding to wire.Mempool disabled
		return nil
	}

	// TODO: Limit the returned txs slice size based on MaxInvTxs
	txs, err := GetMempoolTxs(d.rpcBus, nil)
	if err != nil {
		return err
	}

	if len(txs) != 0 {
		// Send topics.Inv with the tx data back to the initiator
		msg := &peermsg.Inv{}

		for _, tx := range txs {
			txID, err := tx.CalculateHash()
			if err != nil {
				return err
			}

			msg.AddItem(peermsg.InvTypeMempoolTx, txID)

			maxItemsSent--
			if maxItemsSent == 0 {
				break
			}
		}

		buf, err := marshalInv(msg)
		if err != nil {
			return err
		}

		d.responseChan <- buf
	}

	return nil
}

func marshalBlock(b *block.Block) (*bytes.Buffer, error) {
	buf := new(bytes.Buffer)
	if err := b.Encode(buf); err != nil {
		return nil, err
	}

	return wire.AddTopic(buf, topics.Block)
}

func marshalTx(tx transactions.Transaction) (*bytes.Buffer, error) {
	buf := new(bytes.Buffer)
	if err := tx.Encode(buf); err != nil {
		return nil, err
	}

	return wire.AddTopic(buf, topics.Tx)
}<|MERGE_RESOLUTION|>--- conflicted
+++ resolved
@@ -77,21 +77,8 @@
 			// No action to run in these cases.
 		}
 
-<<<<<<< HEAD
-		// Fetch block from local state. It must be available
-		var b *block.Block
-		err := d.db.View(func(t database.Transaction) error {
-			var err error
-			b, err = t.FetchBlock(obj.Hash)
-			return err
-		})
-
-		if err != nil {
-			return err
-=======
 		if buf != nil {
 			d.responseChan <- buf
->>>>>>> 8ed20a60
 		}
 	}
 
