// Package peer uses channels to simulate the queue handler with the actor model.
// A suitable number k ,should be set for channel size, because if #numOfMsg > k, we lose determinism.
// k chosen should be large enough that when filled, it shall indicate that the peer has stopped
// responding, since we do not have a pingMSG, we will need another way to shut down peers.
package peer

import (
	"bytes"
	"errors"
	"io"
	"net"
	"strconv"
	"strings"
	"sync/atomic"
	"time"

	"gitlab.dusk.network/dusk-core/dusk-go/pkg/core/block"
	"gitlab.dusk.network/dusk-core/dusk-go/pkg/core/chain"
	"gitlab.dusk.network/dusk-core/dusk-go/pkg/core/consensus"
	"gitlab.dusk.network/dusk-core/dusk-go/pkg/crypto"
	"gitlab.dusk.network/dusk-core/dusk-go/pkg/p2p/peer/stall"
	"gitlab.dusk.network/dusk-core/dusk-go/pkg/p2p/wire"
	"gitlab.dusk.network/dusk-core/dusk-go/pkg/p2p/wire/protocol"
	"gitlab.dusk.network/dusk-core/dusk-go/pkg/p2p/wire/topics"
)

const (
	maxOutboundConnections = 100
	handshakeTimeout       = 30 * time.Second
	idleTimeout            = 2 * time.Minute // If no message received after idleTimeout, then peer disconnects

	// nodes will have `responseTime` seconds to reply with a response
	responseTime = 300 * time.Second

	// the stall detector will check every `tickerInterval` to see if messages
	// are overdue. Should be less than `responseTime`
	tickerInterval = 30 * time.Second

	// The input buffer size is the amount of mesages that
	// can be buffered into the channel to receive at once before
	// blocking, and before determinism is broken
	inputBufferSize = 100

	// The output buffer size is the amount of messages that
	// can be buffered into the channel to send at once before
	// blocking, and before determinism is broken.
	outputBufferSize = 100

	// pingInterval = 20 * time.Second //Not implemented in Dusk clients
	obsoleteMessageRound = 3
)

var (
	errHandShakeTimeout    = errors.New("Handshake timed out, peers have " + handshakeTimeout.String() + " to complete the handshake")
	errHandShakeFromStr    = "Handshake failed: %s"
	receivedMessageFromStr = "Received a '%s' message from %s"
)

// Config holds a set of functions needed to directly work with the blockchain,
// in case of a individual request (synchronization)
type Config struct {
	GetHeaders func([]byte, []byte) []*block.Header
	GetBlock   func([]byte) *block.Block
}

// Peer holds all configuration and state to be able to communicate with other peers.
// Every Peer has a Detector that keeps track of pending messages that require a synchronous response.
// The peer also holds a pointer to the chain, to directly request certain information.
type Peer struct {
	// Unchangeable state: concurrent safe
	Addr      string
	ProtoVer  *protocol.Version
	Inbound   bool
	Services  protocol.ServiceFlag
	CreatedAt time.Time
	Relay     bool

	Conn     net.Conn
	eventBus *wire.EventBus
	quitID   uint32
	gossipID uint32
	chain    *chain.Chain
	magic    protocol.Magic

	// Atomic vals
	Disconnected int32
	syncing      int32

	VerackReceived bool
	VersionKnown   bool

	*stall.Detector

	inch   chan func() // Will handle all inbound connections from peer
	outch  chan func() // Will handle all outbound connections to peer
	quitch chan struct{}

	dupeBlacklist *dupeMap
}

type dupeMap struct {
	roundChan <-chan uint64 // Will get notification about new rounds in order...
	tmpMap    *TmpMap       // ...to clean up the duplicate message blacklist
}

func newDupeMap(eventbus *wire.EventBus) *dupeMap {
	roundChan := consensus.InitRoundUpdate(eventbus)
	tmpMap := NewTmpMap(obsoleteMessageRound)
	return &dupeMap{
		roundChan,
		tmpMap,
	}
}

func (d *dupeMap) cleanOnRound() {
	for {
		round := <-d.roundChan
		d.tmpMap.UpdateHeight(round)
	}
}

func (d *dupeMap) canFwd(payload *bytes.Buffer) bool {
	found := d.tmpMap.HasAnywhere(payload)
	if found {
		return false
	}
	d.tmpMap.Add(payload)
	return true
}

// NewPeer is called after a connection to a peer was successful.
// Inbound as well as Outbound.
func NewPeer(conn net.Conn, inbound bool, magic protocol.Magic, eventBus *wire.EventBus) *Peer {

	dupeBlacklist := newDupeMap(eventBus)
	go dupeBlacklist.cleanOnRound()

	p := &Peer{
		inch:          make(chan func(), inputBufferSize),
		outch:         make(chan func(), outputBufferSize),
		quitch:        make(chan struct{}, 1),
		Inbound:       inbound,
		Conn:          conn,
		eventBus:      eventBus,
		Addr:          conn.RemoteAddr().String(),
		Detector:      stall.NewDetector(responseTime, tickerInterval),
		magic:         magic,
		dupeBlacklist: dupeBlacklist,
	}

	return p
}

// Collect implements wire.EventCollector.
// Receive messages, add headers, and propagate them to the network.
func (p *Peer) Collect(message *bytes.Buffer) error {
	// copy the buffer here, as the pointer we just got is shared by
	// all the other peers.
	msg := *message
	var topicBytes [15]byte

	_, _ = msg.Read(topicBytes[:])
	topic := topics.ByteArrayToTopic(topicBytes)
	return p.WriteMessage(&msg, topic)
}

// WriteMessage will append a header with the specified topic to the passed
// message, and write it to the peer.
func (p *Peer) WriteMessage(msg *bytes.Buffer, topic topics.Topic) error {
	messageWithHeader, err := addHeader(msg, p.magic, topic)
	if err != nil {
		return err
	}

	p.Write(messageWithHeader)
	return nil
}

// Write to a peer
func (p *Peer) Write(msg *bytes.Buffer) {
	p.outch <- func() {
		_, _ = p.Conn.Write(msg.Bytes())
	}
}

// Disconnect disconnects from a peer
func (p *Peer) Disconnect() {
	// return if already disconnected
	if atomic.LoadInt32(&p.Disconnected) != 0 {
		return
	}

	atomic.AddInt32(&p.Disconnected, 1)

	p.Detector.Quit()
	close(p.quitch)
	p.Conn.Close()

	if p.gossipID != 0 && p.quitID != 0 {
		p.eventBus.Unsubscribe(string(topics.Gossip), p.gossipID)
		p.eventBus.Unsubscribe(wire.QuitTopic, p.quitID)
	}
}

// Port returns the port
func (p *Peer) Port() uint16 {
	s := strings.Split(p.Conn.RemoteAddr().String(), ":")
	port, _ := strconv.ParseUint(s[1], 10, 16)
	return uint16(port)
}

// Read from a peer
func (p *Peer) readHeader() (*MessageHeader, error) {
	headerBytes, err := p.readHeaderBytes()
	if err != nil {
		return nil, err
	}

	headerBuffer := bytes.NewReader(headerBytes)

	header, err := decodeMessageHeader(headerBuffer)
	if err != nil {
		return nil, err
	}

	return header, nil
}

func (p *Peer) readHeaderBytes() ([]byte, error) {
	buffer := make([]byte, MessageHeaderSize)
	if _, err := io.ReadFull(p.Conn, buffer); err != nil {
		return nil, err
	}

	return buffer, nil
}

func (p *Peer) readPayload(length uint32) (*bytes.Buffer, error) {
	buffer := make([]byte, length)
	if _, err := io.ReadFull(p.Conn, buffer); err != nil {
		return nil, err
	}

	return bytes.NewBuffer(buffer), nil
}

func (p *Peer) headerMagicIsValid(header *MessageHeader) bool {
	return p.magic == header.Magic
}

func payloadChecksumIsValid(payloadBuffer *bytes.Buffer, checksum uint32) bool {
	return crypto.CompareChecksum(payloadBuffer.Bytes(), checksum)
}

func (p *Peer) readMessage() (topics.Topic, *bytes.Buffer, error) {
	header, err := p.readHeader()
	if err != nil {
		return "", nil, err
	}

	if !p.headerMagicIsValid(header) {
		return "", nil, errors.New("invalid header magic")
	}

	payloadBuffer, err := p.readPayload(header.Length)
	if err != nil {
		return "", nil, err
	}

	if !payloadChecksumIsValid(payloadBuffer, header.Checksum) {
		return "", nil, errors.New("invalid payload checksum")
	}

	return header.Topic, payloadBuffer, nil
}

// Run is used to start communicating with the peer, completes the handshake and starts observing
// for messages coming in and allows for queing of outgoing messages
func (p *Peer) Run() error {
	if err := p.Handshake(); err != nil {
		p.Disconnect()
		return err
	}

	go p.writeLoop()
	go p.startProtocol()
	go p.readLoop()
<<<<<<< HEAD
	go wire.NewEventSubscriber(p.eventBus, p, string(topics.Gossip)).Accept()
=======
	p.subscribeToGossipEvents()
>>>>>>> 2a6fa637
	return nil
}

func (p *Peer) subscribeToGossipEvents() {
	es := wire.NewEventSubscriber(p.eventBus, p, string(topics.Gossip))
	p.quitID = es.QuitChanID
	p.gossipID = es.MsgChanID
	go es.Accept()
}

// StartProtocol is run as a go-routine, will act as our queue for messages.
// Should be ran after handshake
func (p *Peer) startProtocol() {
loop:
	for atomic.LoadInt32(&p.Disconnected) == 0 {
		select {
		case <-p.quitch:
			break loop
		case <-p.Detector.Quitch:
			break loop
		}
	}
	p.Disconnect()
}

// ReadLoop will block on the read until a message is read.
// Should only be called after handshake is complete on a seperate go-routine.
// Eventual duplicated messages are silently discarded
func (p *Peer) readLoop() {
	idleTimer := time.AfterFunc(idleTimeout, func() {
		p.Disconnect()
	})

	for atomic.LoadInt32(&p.Disconnected) == 0 {
		idleTimer.Reset(idleTimeout) // reset timer on each loop
		topic, payload, err := p.readMessage()
		if err != nil {
			p.Disconnect()
			return
		}

		// check if this message is a duplicate of another we already forwarded
		if p.dupeBlacklist.canFwd(payload) {
			p.eventBus.Publish(string(topic), payload)
		}
	}
}

// WriteLoop will queue all messages to be written to the peer
func (p *Peer) writeLoop() {
	for atomic.LoadInt32(&p.Disconnected) == 0 {
		f := <-p.outch
		f()
	}
}<|MERGE_RESOLUTION|>--- conflicted
+++ resolved
@@ -285,11 +285,7 @@
 	go p.writeLoop()
 	go p.startProtocol()
 	go p.readLoop()
-<<<<<<< HEAD
-	go wire.NewEventSubscriber(p.eventBus, p, string(topics.Gossip)).Accept()
-=======
 	p.subscribeToGossipEvents()
->>>>>>> 2a6fa637
 	return nil
 }
 
