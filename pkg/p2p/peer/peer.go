package peer

import (
	"bytes"
	"encoding/hex"
	"errors"
	"net"
	"sync"
	"time"

	"github.com/dusk-network/dusk-blockchain/pkg/config"
	"github.com/dusk-network/dusk-blockchain/pkg/core/consensus/capi"

	log "github.com/sirupsen/logrus"

	"github.com/dusk-network/dusk-blockchain/pkg/p2p/peer/processing"
	"github.com/dusk-network/dusk-blockchain/pkg/p2p/wire/checksum"
	"github.com/dusk-network/dusk-blockchain/pkg/p2p/wire/protocol"
	"github.com/dusk-network/dusk-blockchain/pkg/p2p/wire/topics"
	"github.com/dusk-network/dusk-blockchain/pkg/util/nativeutils/eventbus"
)

var l = log.WithField("process", "peer")

// Connection holds the TCP connection to another node, and it's known protocol magic.
// The `net.Conn` is guarded by a mutex, to allow both multicast and one-to-one
// communication between peers.
type Connection struct {
	lock sync.Mutex
	net.Conn
	gossip *protocol.Gossip
}

// GossipConnector calls Gossip.Process on the message stream incoming from the
// ringbuffer
// It absolves the function previously carried over by the Gossip preprocessor.
type GossipConnector struct {
	gossip *protocol.Gossip
	*Connection
}

func (g *GossipConnector) Write(b []byte) (int, error) {
	buf := bytes.NewBuffer(b)
	if err := g.gossip.Process(buf); err != nil {
		return 0, err
	}

	return g.Connection.Write(buf.Bytes())
}

// Writer abstracts all of the logic and fields needed to write messages to
// other network nodes.
type Writer struct {
	*Connection
	subscriber eventbus.Subscriber
	gossipID   uint32
	keepAlive  time.Duration
	// TODO: add service flag
}

// Reader abstracts all of the logic and fields needed to receive messages from
// other network nodes.
type Reader struct {
	*Connection
	processor    *MessageProcessor
	responseChan chan<- bytes.Buffer
	exitChan     chan<- struct{} // Way to kill the WriteLoop
	// TODO: add service flag
}

// NewWriter returns a Writer. It will still need to be initialized by
// subscribing to the gossip topic with a stream handler, and by running the WriteLoop
// in a goroutine..
func NewWriter(conn net.Conn, gossip *protocol.Gossip, subscriber eventbus.Subscriber, keepAlive ...time.Duration) *Writer {
	kas := 30 * time.Second
	if len(keepAlive) > 0 {
		kas = keepAlive[0]
	}
	pw := &Writer{
		Connection: &Connection{
			Conn:   conn,
			gossip: gossip,
		},
		subscriber: subscriber,
		keepAlive:  kas,
	}

	return pw
}

<<<<<<< HEAD
// ReadMessage reads from the connection
func (c *Connection) ReadMessage() ([]byte, error) {
	length, err := c.gossip.UnpackLength(c.Conn)
	if err != nil {
		return nil, err
	}

	// read a [length]byte from connection
	buf := make([]byte, int(length))
	_, err = io.ReadFull(c.Conn, buf)
	if err != nil {
		return nil, err
	}

	return buf, err
=======
// NewReader returns a Reader. It will still need to be initialized by
// running ReadLoop in a goroutine.
func NewReader(conn net.Conn, gossip *protocol.Gossip, dupeMap *dupemap.DupeMap, publisher eventbus.Publisher, rpcBus *rpcbus.RPCBus, counter *chainsync.Counter, responseChan chan<- *bytes.Buffer, exitChan chan<- struct{}) (*Reader, error) {
	pconn := &Connection{
		Conn:   conn,
		gossip: gossip,
	}

	_, db := heavy.CreateDBConnection()

	dataRequestor := responding.NewDataRequestor(db, rpcBus, responseChan)

	reader := &Reader{
		Connection: pconn,
		exitChan:   exitChan,
		router: &messageRouter{
			publisher:         publisher,
			dupeMap:           dupeMap,
			blockHashBroker:   responding.NewBlockHashBroker(db, responseChan),
			synchronizer:      chainsync.NewChainSynchronizer(publisher, rpcBus, responseChan, counter),
			dataRequestor:     dataRequestor,
			dataBroker:        responding.NewDataBroker(db, rpcBus, responseChan),
			roundResultBroker: responding.NewRoundResultBroker(rpcBus, responseChan),
			candidateBroker:   responding.NewCandidateBroker(rpcBus, responseChan),
			ponger:            processing.NewPonger(responseChan),
			peerInfo:          conn.RemoteAddr().String(),
		},
	}

	// On each new connection the node sends topics.Mempool to retrieve mempool
	// txs from the new peer
	go func() {
		if err := dataRequestor.RequestMempoolItems(); err != nil {
			l.WithError(err).Warnln("error sending topics.Mempool message")
		}
	}()

	return reader, nil
>>>>>>> 0560dc63
}

// Connect will perform the protocol handshake with the peer. If successful
func (w *Writer) Connect() error {
	if err := w.Handshake(); err != nil {
		_ = w.Conn.Close()
		return err
	}

	if config.Get().API.Enabled {
		go func() {
			store := capi.GetStormDBInstance()
			addr := w.Addr()
			peerJSON := capi.PeerJSON{
				Address:  addr,
				Type:     "Writer",
				Method:   "Connect",
				LastSeen: time.Now(),
			}
			err := store.Save(&peerJSON)
			if err != nil {
				log.Error("failed to save peerJSON into StormDB")
			}

			// save count
			peerCount := capi.PeerCount{
				ID:       addr,
				LastSeen: time.Now(),
			}
			err = store.Save(&peerCount)
			if err != nil {
				log.Error("failed to save peerCount into StormDB")
			}
		}()
	}

	return nil
}

// Accept will perform the protocol handshake with the peer.
func (p *Reader) Accept() error {
	if err := p.Handshake(); err != nil {
		_ = p.Conn.Close()
		return err
	}

	if config.Get().API.Enabled {
		go func() {
			store := capi.GetStormDBInstance()
			addr := p.Addr()
			peerJSON := capi.PeerJSON{
				Address:  addr,
				Type:     "Reader",
				Method:   "Accept",
				LastSeen: time.Now(),
			}
			err := store.Save(&peerJSON)
			if err != nil {
				log.Error("failed to save peer into StormDB")
			}

			// save count
			peerCount := capi.PeerCount{
				ID:       addr,
				LastSeen: time.Now(),
			}
			err = store.Save(&peerCount)
			if err != nil {
				log.Error("failed to save peerCount into StormDB")
			}

		}()
	}

	return nil
}

// Serve utilizes two different methods for writing to the open connection
func (w *Writer) Serve(writeQueueChan <-chan bytes.Buffer, exitChan chan struct{}) {
	defer w.onDisconnect()

	// Any gossip topics are written into interrupt-driven ringBuffer
	// Single-consumer pushes messages to the socket
	g := &GossipConnector{w.gossip, w.Connection}
	w.gossipID = w.subscriber.Subscribe(topics.Gossip, eventbus.NewStreamListener(g))

	// writeQueue - FIFO queue
	// writeLoop pushes first-in message to the socket
	w.writeLoop(writeQueueChan, exitChan)
}

func (w *Writer) onDisconnect() {
	log.WithField("address", w.Connection.RemoteAddr().String()).Infof("Connection terminated")
	_ = w.Conn.Close()
	w.subscriber.Unsubscribe(topics.Gossip, w.gossipID)

	if config.Get().API.Enabled {
		go func() {
			store := capi.GetStormDBInstance()
			addr := w.Addr()
			peerJSON := capi.PeerJSON{
				Address:  addr,
				Type:     "Writer",
				Method:   "onDisconnect",
				LastSeen: time.Now(),
			}
			err := store.Save(&peerJSON)
			if err != nil {
				log.Error("failed to save peer into StormDB")
			}

			// delete count
			peerCount := capi.PeerCount{
				ID: addr,
			}
			err = store.Delete(&peerCount)
			if err != nil {
				log.Error("failed to Delete peerCount into StormDB")
			}
		}()
	}

}

func (w *Writer) writeLoop(writeQueueChan <-chan bytes.Buffer, exitChan chan struct{}) {
	for {
		select {
		case buf := <-writeQueueChan:
			if err := w.gossip.Process(&buf); err != nil {
				l.WithError(err).Warnln("error processing outgoing message")
				continue
			}

			if _, err := w.Connection.Write(buf.Bytes()); err != nil {
				l.WithField("queue", "writequeue").WithError(err).Warnln("error writing message")
				exitChan <- struct{}{}
			}
		case <-exitChan:
			log.Error("writeLoop, exitChan called")
			if config.Get().API.Enabled {
				go func() {
					addr := w.Addr()
					peerCount := capi.PeerCount{
						ID: addr,
					}
					store := capi.GetStormDBInstance()
					// delete count
					err := store.Delete(&peerCount)
					if err != nil {
						log.Error("writeLoop, failed to Delete peerCount into StormDB")
					}
				}()
			}
			return
		}
	}
}

// ReadLoop will block on the read until a message is read, or until the deadline
// is reached. Should be called in a go-routine, after a successful handshake with
// a peer. Eventual duplicated messages are silently discarded.
func (p *Reader) ReadLoop() {
	// As the peer ReadLoop is at the front-line of P2P network, receiving a
	// malformed frame by an adversary node could lead to a panic.
	// In such situation, the node should survive but adversary conn gets dropped
	// defer func() {
	// 	if r := recover(); r != nil {
	// 		log.Errorf("Peer %s failed with critical issue: %v", p.RemoteAddr(), r)
	// 	}
	// }()

	p.readLoop()
}

func (p *Reader) readLoop() {
	defer func() {
		_ = p.Conn.Close()
	}()

	readWriteTimeout := time.Duration(config.Get().Timeout.TimeoutReadWrite) * time.Second  // Max idle time for a peer
	keepAliveTime := time.Duration(config.Get().Timeout.TimeoutKeepAliveTime) * time.Second // Send keepalive message after inactivity for this amount of time

	// Set up a timer, which triggers the sending of a `keepalive` message
	// when fired.
	timer, quitChan := p.keepAliveLoop()

	defer func() {
		p.exitChan <- struct{}{}
		quitChan <- struct{}{}
	}()

	for {
		// Refresh the read deadline
		err := p.Conn.SetReadDeadline(time.Now().Add(readWriteTimeout))
		if err != nil {
			l.WithError(err).Warnf("error setting read timeout")
		}

		b, err := p.gossip.ReadMessage(p.Conn)
		if err != nil {
			l.WithError(err).Warnln("error reading message")
			return
		}

		message, cs, err := checksum.Extract(b)
		if err != nil {
			l.WithError(err).Warnln("error reading Extract message")
			return
		}

		if !checksum.Verify(message, cs) {
			l.WithError(errors.New("invalid checksum")).Warnln("error reading message")
			return
		}

		go func() {
			// TODO: error here should be checked in order to decrease reputation
			// or blacklist spammers
			startTime := time.Now().UnixNano()
			if err = p.processor.Collect(message, p.responseChan); err != nil {
				l.WithError(err).Error("message routing")
			}

			duration := float64(time.Now().UnixNano()-startTime) / 1000000
			l.WithField("cs", hex.EncodeToString(cs)).
				WithField("len", len(message)).
				WithField("ms", duration).Debug("trace message routing")
		}()

		// Reset the keepalive timer
		timer.Reset(keepAliveTime)

		if config.Get().API.Enabled {
			go func() {
				store := capi.GetStormDBInstance()
				addr := p.Addr()
				// save count
				peerCount := capi.PeerCount{
					ID:       addr,
					LastSeen: time.Now(),
				}
				err = store.Save(&peerCount)
				if err != nil {
					log.Error("failed to save peerCount into StormDB")
				}
			}()
		}

	}
}

func (p *Reader) keepAliveLoop() (*time.Timer, chan struct{}) {
	keepAliveTime := time.Duration(config.Get().Timeout.TimeoutKeepAliveTime) * time.Second // Send keepalive message after inactivity for this amount of time

	timer := time.NewTimer(keepAliveTime)
	quitChan := make(chan struct{}, 1)
	go func(p *Reader, t *time.Timer, quitChan chan struct{}) {
		for {
			select {
			case <-t.C:
				// TODO: why was the error never checked ?
				err := p.Connection.keepAlive()
				if err != nil {
					log.WithError(err).Error("keepAliveLoop, got error back from keepAlive")
					if config.Get().API.Enabled {
						go func() {
							addr := p.Addr()
							peerCount := capi.PeerCount{
								ID: addr,
							}
							store := capi.GetStormDBInstance()
							// delete count
							err = store.Delete(&peerCount)
							if err != nil {
								log.Error("keepAliveLoop, failed to Delete peerCount into StormDB")
							}
						}()
					}

				}

			case <-quitChan:
				t.Stop()
				return
			}
		}
	}(p, timer, quitChan)

	return timer, quitChan
}

func (c *Connection) keepAlive() error {
	buf := new(bytes.Buffer)
	if err := topics.Prepend(buf, topics.Ping); err != nil {
		return err
	}

	if err := c.gossip.Process(buf); err != nil {
		return err
	}

	_, err := c.Write(buf.Bytes())
	return err
}

// Write a message to the connection.
// Conn needs to be locked, as this function can be called both by the WriteLoop,
// and by the writer on the ring buffer.
func (c *Connection) Write(b []byte) (int, error) {
	readWriteTimeout := time.Duration(config.Get().Timeout.TimeoutReadWrite) * time.Second // Max idle time for a peer

	c.lock.Lock()
	_ = c.Conn.SetWriteDeadline(time.Now().Add(readWriteTimeout))
	n, err := c.Conn.Write(b)
	c.lock.Unlock()
	return n, err
}

// Addr returns the peer's address as a string.
func (c *Connection) Addr() string {
	return c.Conn.RemoteAddr().String()
}<|MERGE_RESOLUTION|>--- conflicted
+++ resolved
@@ -4,6 +4,7 @@
 	"bytes"
 	"encoding/hex"
 	"errors"
+	"io"
 	"net"
 	"sync"
 	"time"
@@ -13,7 +14,6 @@
 
 	log "github.com/sirupsen/logrus"
 
-	"github.com/dusk-network/dusk-blockchain/pkg/p2p/peer/processing"
 	"github.com/dusk-network/dusk-blockchain/pkg/p2p/wire/checksum"
 	"github.com/dusk-network/dusk-blockchain/pkg/p2p/wire/protocol"
 	"github.com/dusk-network/dusk-blockchain/pkg/p2p/wire/topics"
@@ -88,7 +88,6 @@
 	return pw
 }
 
-<<<<<<< HEAD
 // ReadMessage reads from the connection
 func (c *Connection) ReadMessage() ([]byte, error) {
 	length, err := c.gossip.UnpackLength(c.Conn)
@@ -104,46 +103,6 @@
 	}
 
 	return buf, err
-=======
-// NewReader returns a Reader. It will still need to be initialized by
-// running ReadLoop in a goroutine.
-func NewReader(conn net.Conn, gossip *protocol.Gossip, dupeMap *dupemap.DupeMap, publisher eventbus.Publisher, rpcBus *rpcbus.RPCBus, counter *chainsync.Counter, responseChan chan<- *bytes.Buffer, exitChan chan<- struct{}) (*Reader, error) {
-	pconn := &Connection{
-		Conn:   conn,
-		gossip: gossip,
-	}
-
-	_, db := heavy.CreateDBConnection()
-
-	dataRequestor := responding.NewDataRequestor(db, rpcBus, responseChan)
-
-	reader := &Reader{
-		Connection: pconn,
-		exitChan:   exitChan,
-		router: &messageRouter{
-			publisher:         publisher,
-			dupeMap:           dupeMap,
-			blockHashBroker:   responding.NewBlockHashBroker(db, responseChan),
-			synchronizer:      chainsync.NewChainSynchronizer(publisher, rpcBus, responseChan, counter),
-			dataRequestor:     dataRequestor,
-			dataBroker:        responding.NewDataBroker(db, rpcBus, responseChan),
-			roundResultBroker: responding.NewRoundResultBroker(rpcBus, responseChan),
-			candidateBroker:   responding.NewCandidateBroker(rpcBus, responseChan),
-			ponger:            processing.NewPonger(responseChan),
-			peerInfo:          conn.RemoteAddr().String(),
-		},
-	}
-
-	// On each new connection the node sends topics.Mempool to retrieve mempool
-	// txs from the new peer
-	go func() {
-		if err := dataRequestor.RequestMempoolItems(); err != nil {
-			l.WithError(err).Warnln("error sending topics.Mempool message")
-		}
-	}()
-
-	return reader, nil
->>>>>>> 0560dc63
 }
 
 // Connect will perform the protocol handshake with the peer. If successful
