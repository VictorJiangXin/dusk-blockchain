package peer_test

import (
	"bufio"
	"bytes"
	"net"
	"testing"
	"time"

	"github.com/dusk-network/dusk-blockchain/pkg/core/consensus"
	"github.com/dusk-network/dusk-blockchain/pkg/core/consensus/agreement"
	"github.com/dusk-network/dusk-blockchain/pkg/core/tests/helper"
	"github.com/dusk-network/dusk-blockchain/pkg/p2p/peer"
	"github.com/dusk-network/dusk-blockchain/pkg/p2p/peer/processing"
	"github.com/dusk-network/dusk-blockchain/pkg/p2p/peer/processing/chainsync"
	"github.com/dusk-network/dusk-blockchain/pkg/p2p/wire/protocol"
	"github.com/dusk-network/dusk-blockchain/pkg/p2p/wire/topics"
	"github.com/dusk-network/dusk-blockchain/pkg/util/nativeutils/eventbus"
	"github.com/dusk-network/dusk-blockchain/pkg/util/nativeutils/rpcbus"
	"github.com/stretchr/testify/assert"
)

var receiveFn = func(c net.Conn) {
	for {
		c.SetReadDeadline(time.Now().Add(2 * time.Second))
		buf := make([]byte, 1024)
		if _, err := c.Read(buf); err != nil {
			break
		}
	}
}

// Test the functionality of the peer.Reader through the ReadLoop.
func TestReader(t *testing.T) {
	g := processing.NewGossip(protocol.TestNet)
	client, srv := net.Pipe()
	go func() {
		buf := makeAgreementBuffer(10)
		err := g.Process(buf)
		if err != nil {
			t.Fatal(err)
		}
		client.Write(buf.Bytes())
	}()

	eb := eventbus.New()
	rpcBus := rpcbus.New()
	peerReader, err := helper.StartPeerReader(srv, eb, rpcBus, chainsync.NewCounter(eb), nil)
	if err != nil {
		t.Fatal(err)
	}

	// Our message should come in on the agreement topic
	agreementChan := make(chan bytes.Buffer, 1)
	l := eventbus.NewChanListener(agreementChan)
	eb.Subscribe(topics.Agreement, l)

	go peerReader.ReadLoop()

	// We should get the message through this channel
	<-agreementChan
}

// Test the functionality of the peer.Writer through the use of the ring buffer.
func TestWriteRingBuffer(t *testing.T) {
	bus := eventbus.New()
	g := processing.NewGossip(protocol.TestNet)
	bus.Register(topics.Gossip, g)

	for i := 0; i < 100; i++ {
		p := addPeer(bus, receiveFn)
		defer p.Conn.Close()
	}

	ev := makeAgreementBuffer(10)
	if err := topics.Prepend(ev, topics.Agreement); err != nil {
		panic(err)
	}

	for i := 0; i < 1000; i++ {
		bus.Publish(topics.Gossip, ev)
	}
}

// Test the functionality of the peer.Writer through the use of the outgoing message queue.
func TestWriteLoop(t *testing.T) {
	bus := eventbus.New()
	client, srv := net.Pipe()

	buf := makeAgreementBuffer(10)
	go func() {
		responseChan := make(chan *bytes.Buffer)
		g := processing.NewGossip(protocol.TestNet)
		writer := peer.NewWriter(client, g, bus)
		go writer.Serve(responseChan, make(chan struct{}, 1))

		bufCopy := *buf
		responseChan <- &bufCopy
	}()

	r := bufio.NewReader(srv)
	length, err := processing.ReadFrame(r)
	if err != nil {
		t.Fatal(err)
	}

	// Decode and remove magic
	bs := make([]byte, length)
	_, err = r.Read(bs)

	if !assert.NoError(t, err) {
		t.FailNow()
	}

	decoded := bytes.NewBuffer(bs)
	assert.Equal(t, decoded.Bytes()[4:], buf.Bytes())
}

func BenchmarkWriter(b *testing.B) {
	bus := eventbus.New()
	g := processing.NewGossip(protocol.TestNet)
	bus.Register(topics.Gossip, g)

	for i := 0; i < 100; i++ {
		p := addPeer(bus, receiveFn)
		defer p.Conn.Close()
	}

	ev := makeAgreementBuffer(10)
	if err := topics.Prepend(ev, topics.Agreement); err != nil {
		panic(err)
	}

	b.ResetTimer()
	for i := 0; i < b.N; i++ {
		bus.Publish(topics.Gossip, ev)
	}
}

func makeAgreementBuffer(keyAmount int) *bytes.Buffer {
	p, keys := consensus.MockProvisioners(keyAmount)

<<<<<<< HEAD
	buf := agreement.MockAgreement(make([]byte, 32), 1, 1, keys, p)
	withTopic, err := wire.AddTopic(buf, topics.Agreement)
	if err != nil {
=======
	buf := agreement.MockAgreement(make([]byte, 32), 1, 2, keys, p.CreateVotingCommittee(1, 2, keyAmount))
	if err := topics.Prepend(buf, topics.Agreement); err != nil {
>>>>>>> 1a204a48
		panic(err)
	}

	return buf
}

func addPeer(bus *eventbus.EventBus, receiveFunc func(net.Conn)) *peer.Writer {
	client, srv := net.Pipe()
	g := processing.NewGossip(protocol.TestNet)
	pw := peer.NewWriter(client, g, bus)
	go receiveFunc(srv)
	return pw
}<|MERGE_RESOLUTION|>--- conflicted
+++ resolved
@@ -140,14 +140,8 @@
 func makeAgreementBuffer(keyAmount int) *bytes.Buffer {
 	p, keys := consensus.MockProvisioners(keyAmount)
 
-<<<<<<< HEAD
 	buf := agreement.MockAgreement(make([]byte, 32), 1, 1, keys, p)
-	withTopic, err := wire.AddTopic(buf, topics.Agreement)
-	if err != nil {
-=======
-	buf := agreement.MockAgreement(make([]byte, 32), 1, 2, keys, p.CreateVotingCommittee(1, 2, keyAmount))
 	if err := topics.Prepend(buf, topics.Agreement); err != nil {
->>>>>>> 1a204a48
 		panic(err)
 	}
 
