--- conflicted
+++ resolved
@@ -22,12 +22,8 @@
 )
 
 var (
-<<<<<<< HEAD
-	// ErrExceedMaxLen max message size of a frame on the wire
-=======
 	//ErrExceedMaxLen is the error thrown if the message size exceeds the max
 	//frame length
->>>>>>> 4936a650
 	ErrExceedMaxLen = errors.New("message size exceeds max frame length")
 )
 
@@ -130,12 +126,9 @@
 	if err != nil {
 		log.Fatal(err)
 	}
-<<<<<<< HEAD
-=======
 	defer func() {
 		_ = conn.Close()
 	}()
->>>>>>> 4936a650
 
 	localAddr := conn.LocalAddr().(*net.UDPAddr)
 	_ = conn.Close()
@@ -143,27 +136,12 @@
 	return localAddr.IP
 }
 
-<<<<<<< HEAD
 // Format the UDP address, the UDP listener binds on
 func getLocalUDPAddress(port int) net.UDPAddr {
 	laddr := net.UDPAddr{IP: getOutboundIP()}
 	laddr.Port = port
 	return laddr
 }
-=======
-// Gets the local IP address of the machine where
-// the node is running in `net.UDPAddr` format.
-//
-// Panics if it there's not connection.
-func getLocalTCPAddress() net.TCPAddr {
-	conn, err := net.Dial("tcp", "8.8.8.8:80")
-	if err != nil {
-		logrus.WithError(err).Warn("Network Unreachable.")
-	}
-	defer func() {
-		_ = conn.Close()
-	}()
->>>>>>> 4936a650
 
 // Gets the TCP address, the TCP listener binds on
 func getLocalTCPAddress(port int) net.TCPAddr {
