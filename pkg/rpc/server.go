--- conflicted
+++ resolved
@@ -90,12 +90,9 @@
 	return wrapper, nil
 }
 
-<<<<<<< HEAD
-=======
 // SelectTx returns the transactions from the Mempool. It accepts a
 // SelectRequest carrying either the ID of a specific transaction or the types
 // of transactions as in "COINBASE", "BID", "STAKE", "STANDARD", "TIMELOCK", "CONTRACT"
->>>>>>> 99431dcf
 func (n *nodeServer) SelectTx(ctx context.Context, req *node.SelectRequest) (*node.SelectResponse, error) {
 	txs, err := n.rpcBus.Call(topics.GetMempoolView, rpcbus.NewRequest(req), 5*time.Second)
 	if err != nil {
