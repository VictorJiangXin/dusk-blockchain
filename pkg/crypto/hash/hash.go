--- conflicted
+++ resolved
@@ -21,24 +21,8 @@
 	return H.Sum(nil), err
 }
 
-<<<<<<< HEAD
-}
-
-// Sha3512 takes a byte slice
-// and returns the SHA3-512 hash
-func Sha3512(bs []byte) ([]byte, error) {
-
-	h := sha3.New512()
-	_, err := h.Write(bs)
-	if err != nil {
-		return nil, err
-	}
-	return h.Sum(nil), err
-
-=======
 // Sha3512 takes a byte slice
 // and returns the SHA3-512 hash
 func Sha3512(bs []byte) ([]byte, error) {
 	return PerformHash(sha3.New512(), bs)
->>>>>>> 0173c78a
 }